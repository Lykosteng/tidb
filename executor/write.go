// Copyright 2016 PingCAP, Inc.
//
// Licensed under the Apache License, Version 2.0 (the "License");
// you may not use this file except in compliance with the License.
// You may obtain a copy of the License at
//
//     http://www.apache.org/licenses/LICENSE-2.0
//
// Unless required by applicable law or agreed to in writing, software
// distributed under the License is distributed on an "AS IS" BASIS,
// See the License for the specific language governing permissions and
// limitations under the License.

package executor

import (
	"bytes"
	"fmt"
	"strings"

	"github.com/juju/errors"
	"github.com/ngaut/log"
	"github.com/pingcap/tidb/ast"
	"github.com/pingcap/tidb/context"
	"github.com/pingcap/tidb/expression"
	"github.com/pingcap/tidb/kv"
	"github.com/pingcap/tidb/mysql"
	"github.com/pingcap/tidb/plan"
	"github.com/pingcap/tidb/table"
	"github.com/pingcap/tidb/terror"
	"github.com/pingcap/tidb/util/types"
)

var (
	_ Executor = &UpdateExec{}
	_ Executor = &DeleteExec{}
	_ Executor = &InsertExec{}
	_ Executor = &ReplaceExec{}
	_ Executor = &LoadData{}
)

func updateRecord(ctx context.Context, h int64, oldData, newData []types.Datum, assignFlag []bool, t table.Table, onDuplicateUpdate bool) error {
	cols := t.WritableCols()
	touched := make(map[int]bool, len(cols))
	assignExists := false
	sc := ctx.GetSessionVars().StmtCtx
	var newHandle types.Datum
	for i, hasSetExpr := range assignFlag {
		if !hasSetExpr {
			if onDuplicateUpdate {
				newData[i] = oldData[i]
			}
			continue
		}
		col := cols[i]
		if col.IsPKHandleColumn(t.Meta()) {
			newHandle = newData[i]
		}
		if mysql.HasAutoIncrementFlag(col.Flag) {
			if newData[i].IsNull() {
				return errors.Errorf("Column '%v' cannot be null", col.Name.O)
			}
			val, err := newData[i].ToInt64(sc)
			if err != nil {
				return errors.Trace(err)
			}
			t.RebaseAutoID(val, true)
		}
		casted, err := table.CastValue(ctx, newData[i], col.ToInfo())
		if err != nil {
			return errors.Trace(err)
		}
		newData[i] = casted
		touched[i] = true
		assignExists = true
	}

	// If no assign list for this table, no need to update.
	if !assignExists {
		return nil
	}

	if err := table.CheckNotNull(cols, newData); err != nil {
		return errors.Trace(err)
	}

	// If row is not changed, we should do nothing.
	rowChanged := false
	for i := range oldData {
		if !touched[i] {
			continue
		}

		n, err := newData[i].CompareDatum(sc, oldData[i])
		if err != nil {
			return errors.Trace(err)
		}
		if n != 0 {
			rowChanged = true
			break
		}
	}
	if !rowChanged {
		// See https://dev.mysql.com/doc/refman/5.7/en/mysql-real-connect.html  CLIENT_FOUND_ROWS
		if ctx.GetSessionVars().ClientCapability&mysql.ClientFoundRows > 0 {
			sc.AddAffectedRows(1)
		}
		return nil
	}

	var err error
	if !newHandle.IsNull() {
		err = t.RemoveRecord(ctx, h, oldData)
		if err != nil {
			return errors.Trace(err)
		}
		_, err = t.AddRecord(ctx, newData)
	} else {
		// Update record to new value and update index.
		err = t.UpdateRecord(ctx, h, oldData, newData, touched)
	}
	if err != nil {
		return errors.Trace(err)
	}
	dirtyDB := getDirtyDB(ctx)
	tid := t.Meta().ID
	dirtyDB.deleteRow(tid, h)
	dirtyDB.addRow(tid, h, newData)

	// Record affected rows.
	if !onDuplicateUpdate {
		sc.AddAffectedRows(1)
	} else {
		sc.AddAffectedRows(2)
	}
	ctx.GetSessionVars().TxnCtx.UpdateDeltaForTable(t.Meta().ID, 0, 1)
	return nil
}

// DeleteExec represents a delete executor.
// See https://dev.mysql.com/doc/refman/5.7/en/delete.html
type DeleteExec struct {
	baseExecutor

	SelectExec Executor

	Tables       []*ast.TableName
	IsMultiTable bool

	finished bool
}

// Schema implements the Executor Schema interface.
func (e *DeleteExec) Schema() *expression.Schema {
	return expression.NewSchema()
}

// Next implements the Executor Next interface.
func (e *DeleteExec) Next() (*Row, error) {
	if e.finished {
		return nil, nil
	}
	defer func() {
		e.finished = true
	}()

	if e.IsMultiTable {
		return nil, e.deleteMultiTables()
	}
	return nil, e.deleteSingleTable()
}

func (e *DeleteExec) deleteMultiTables() error {
	if len(e.Tables) == 0 {
		return nil
	}

	// Table ID may not be unique for deleting multiple tables, for statements like
	// `delete from t as t1, t as t2`, the same table has two alias, we have to identify a table
	// by its alias instead of ID, so the table map value is an array which contains table aliases.
	tblMap := make(map[int64][]string, len(e.Tables))
	for _, t := range e.Tables {
		tblMap[t.TableInfo.ID] = append(tblMap[t.TableInfo.ID], t.Name.L)
	}

	// Map for unique (Table, Row) pair.
	tblRowMap := make(map[table.Table]map[int64][]types.Datum)
	for {
		joinedRow, err := e.SelectExec.Next()
		if err != nil {
			return errors.Trace(err)
		}
		if joinedRow == nil {
			break
		}

		for _, entry := range joinedRow.RowKeys {
			if !isMatchTableName(entry, tblMap) {
				continue
			}
			if tblRowMap[entry.Tbl] == nil {
				tblRowMap[entry.Tbl] = make(map[int64][]types.Datum)
			}
			offset := getTableOffset(e.SelectExec.Schema(), entry)
			data := joinedRow.Data[offset : offset+len(entry.Tbl.WritableCols())]
			tblRowMap[entry.Tbl][entry.Handle] = data
		}
	}
	for t, rowMap := range tblRowMap {
		for handle, data := range rowMap {
			err := e.removeRow(e.ctx, t, handle, data)
			if err != nil {
				return errors.Trace(err)
			}
		}
	}
	return nil
}

func isMatchTableName(entry *RowKeyEntry, tblMap map[int64][]string) bool {
	names, ok := tblMap[entry.Tbl.Meta().ID]
	if !ok {
		return false
	}
	for _, n := range names {
		if n == entry.TableName {
			return true
		}
	}

	return false
}

func (e *DeleteExec) deleteSingleTable() error {
	for {
		row, err := e.SelectExec.Next()
		if err != nil {
			return errors.Trace(err)
		}
		if row == nil {
			break
		}
		rowKey := row.RowKeys[0]
		err = e.removeRow(e.ctx, rowKey.Tbl, rowKey.Handle, row.Data)
		if err != nil {
			return errors.Trace(err)
		}
	}
	return nil
}

func (e *DeleteExec) removeRow(ctx context.Context, t table.Table, h int64, data []types.Datum) error {
	err := t.RemoveRecord(ctx, h, data)
	if err != nil {
		return errors.Trace(err)
	}
	getDirtyDB(ctx).deleteRow(t.Meta().ID, h)
	ctx.GetSessionVars().StmtCtx.AddAffectedRows(1)
	ctx.GetSessionVars().TxnCtx.UpdateDeltaForTable(t.Meta().ID, -1, 1)
	return nil
}

// Close implements the Executor Close interface.
func (e *DeleteExec) Close() error {
	return e.SelectExec.Close()
}

// Open implements the Executor Open interface.
func (e *DeleteExec) Open() error {
	return e.SelectExec.Open()
}

// NewLoadDataInfo returns a LoadDataInfo structure, and it's only used for tests now.
func NewLoadDataInfo(row []types.Datum, ctx context.Context, tbl table.Table, cols []*table.Column) *LoadDataInfo {
	return &LoadDataInfo{
		row:       row,
		insertVal: &InsertValues{ctx: ctx, Table: tbl},
		Table:     tbl,
		Ctx:       ctx,
		columns:   cols,
	}
}

// LoadDataInfo saves the information of loading data operation.
type LoadDataInfo struct {
	row       []types.Datum
	insertVal *InsertValues

	Path       string
	Table      table.Table
	FieldsInfo *ast.FieldsClause
	LinesInfo  *ast.LinesClause
	Ctx        context.Context
	columns    []*table.Column
}

// SetBatchCount sets the number of rows to insert in a batch.
func (e *LoadDataInfo) SetBatchCount(limit int64) {
	e.insertVal.batchRows = limit
}

// getValidData returns prevData and curData that starts from starting symbol.
// If the data doesn't have starting symbol, prevData is nil and curData is curData[len(curData)-startingLen+1:].
// If curData size less than startingLen, curData is returned directly.
func (e *LoadDataInfo) getValidData(prevData, curData []byte) ([]byte, []byte) {
	startingLen := len(e.LinesInfo.Starting)
	if startingLen == 0 {
		return prevData, curData
	}

	prevLen := len(prevData)
	if prevLen > 0 {
		// starting symbol in the prevData
		idx := strings.Index(string(prevData), e.LinesInfo.Starting)
		if idx != -1 {
			return prevData[idx:], curData
		}

		// starting symbol in the middle of prevData and curData
		restStart := curData
		if len(curData) >= startingLen {
			restStart = curData[:startingLen-1]
		}
		prevData = append(prevData, restStart...)
		idx = strings.Index(string(prevData), e.LinesInfo.Starting)
		if idx != -1 {
			return prevData[idx:prevLen], curData
		}
	}

	// starting symbol in the curData
	idx := strings.Index(string(curData), e.LinesInfo.Starting)
	if idx != -1 {
		return nil, curData[idx:]
	}

	// no starting symbol
	if len(curData) >= startingLen {
		curData = curData[len(curData)-startingLen+1:]
	}
	return nil, curData
}

// getLine returns a line, curData, the next data start index and a bool value.
// If it has starting symbol the bool is true, otherwise is false.
func (e *LoadDataInfo) getLine(prevData, curData []byte) ([]byte, []byte, bool) {
	startingLen := len(e.LinesInfo.Starting)
	prevData, curData = e.getValidData(prevData, curData)
	if prevData == nil && len(curData) < startingLen {
		return nil, curData, false
	}

	prevLen := len(prevData)
	terminatedLen := len(e.LinesInfo.Terminated)
	curStartIdx := 0
	if prevLen < startingLen {
		curStartIdx = startingLen - prevLen
	}
	endIdx := -1
	if len(curData) >= curStartIdx {
		endIdx = strings.Index(string(curData[curStartIdx:]), e.LinesInfo.Terminated)
	}
	if endIdx == -1 {
		// no terminated symbol
		if len(prevData) == 0 {
			return nil, curData, true
		}

		// terminated symbol in the middle of prevData and curData
		curData = append(prevData, curData...)
		endIdx = strings.Index(string(curData[startingLen:]), e.LinesInfo.Terminated)
		if endIdx != -1 {
			nextDataIdx := startingLen + endIdx + terminatedLen
			return curData[startingLen : startingLen+endIdx], curData[nextDataIdx:], true
		}
		// no terminated symbol
		return nil, curData, true
	}

	// terminated symbol in the curData
	nextDataIdx := curStartIdx + endIdx + terminatedLen
	if len(prevData) == 0 {
		return curData[curStartIdx : curStartIdx+endIdx], curData[nextDataIdx:], true
	}

	// terminated symbol in the curData
	prevData = append(prevData, curData[:nextDataIdx]...)
	endIdx = strings.Index(string(prevData[startingLen:]), e.LinesInfo.Terminated)
	if endIdx >= prevLen {
		return prevData[startingLen : startingLen+endIdx], curData[nextDataIdx:], true
	}

	// terminated symbol in the middle of prevData and curData
	lineLen := startingLen + endIdx + terminatedLen
	return prevData[startingLen : startingLen+endIdx], curData[lineLen-prevLen:], true
}

// InsertData inserts data into specified table according to the specified format.
// If it has the rest of data isn't completed the processing, then is returns without completed data.
// If the number of inserted rows reaches the batchRows, then the second return value is true.
// If prevData isn't nil and curData is nil, there are no other data to deal with and the isEOF is true.
func (e *LoadDataInfo) InsertData(prevData, curData []byte) ([]byte, bool, error) {
	// TODO: support enclosed and escape.
	if len(prevData) == 0 && len(curData) == 0 {
		return nil, false, nil
	}

	var line []byte
	var isEOF, hasStarting, reachLimit bool
	cols := make([]string, 0, len(e.row))
	if len(prevData) > 0 && len(curData) == 0 {
		isEOF = true
		prevData, curData = curData, prevData
	}
	for len(curData) > 0 {
		line, curData, hasStarting = e.getLine(prevData, curData)
		prevData = nil

		// If it doesn't find the terminated symbol and this data isn't the last data,
		// the data can't be inserted.
		if line == nil && !isEOF {
			break
		}
		// If doesn't find starting symbol, this data can't be inserted.
		if !hasStarting {
			if isEOF {
				curData = nil
			}
			break
		}
		if line == nil && isEOF {
			line = curData[len(e.LinesInfo.Starting):]
			curData = nil
		}

		rawCols := bytes.Split(line, []byte(e.FieldsInfo.Terminated))
		cols = escapeCols(rawCols)
		e.insertData(cols)
		e.insertVal.currRow++
		if e.insertVal.batchRows != 0 && e.insertVal.currRow%e.insertVal.batchRows == 0 {
			reachLimit = true
			log.Infof("This insert rows has reached the batch %d, current total rows %d",
				e.insertVal.batchRows, e.insertVal.currRow)
			break
		}
	}
	if e.insertVal.lastInsertID != 0 {
		e.insertVal.ctx.GetSessionVars().SetLastInsertID(e.insertVal.lastInsertID)
	}

	return curData, reachLimit, nil
}

func escapeCols(strs [][]byte) []string {
	ret := make([]string, len(strs))
	for i, v := range strs {
		ret[i] = string(escape(v))
	}
	return ret
}

// escape handles escape characters when running load data statement.
// TODO: escape need to be improved, it should support ESCAPED BY to specify
// the escape character and handle \N escape.
// See http://dev.mysql.com/doc/refman/5.7/en/load-data.html
func escape(str []byte) []byte {
	pos := 0
	for i := 0; i < len(str); i++ {
		c := str[i]
		if c == '\\' && i+1 < len(str) {
			var ok bool
			if c, ok = escapeChar(str[i+1]); ok {
				i++
			}
		}

		str[pos] = c
		pos++
	}
	return str[:pos]
}

func escapeChar(c byte) (byte, bool) {
	switch c {
	case '0':
		return 0, true
	case 'b':
		return '\b', true
	case 'n':
		return '\n', true
	case 'r':
		return '\r', true
	case 't':
		return '\t', true
	case 'Z':
		return 26, true
	case '\\':
		return '\\', true
	}
	return c, false
}

func (e *LoadDataInfo) insertData(cols []string) {
	for i := 0; i < len(e.row); i++ {
		if i >= len(cols) {
			e.row[i].SetString("")
			continue
		}
		e.row[i].SetString(cols[i])
	}
	row, err := e.insertVal.fillRowData(e.columns, e.row, true)
	if err != nil {
		warnLog := fmt.Sprintf("Load Data: insert data:%v failed:%v", e.row, errors.ErrorStack(err))
		e.insertVal.handleLoadDataWarnings(err, warnLog)
		return
	}
	_, err = e.Table.AddRecord(e.insertVal.ctx, row)
	if err != nil {
		warnLog := fmt.Sprintf("Load Data: insert data:%v failed:%v", row, errors.ErrorStack(err))
		e.insertVal.handleLoadDataWarnings(err, warnLog)
	}
}

func (e *InsertValues) handleLoadDataWarnings(err error, logInfo string) {
	sc := e.ctx.GetSessionVars().StmtCtx
	sc.AppendWarning(err)
	log.Warn(logInfo)
}

// LoadData represents a load data executor.
type LoadData struct {
	IsLocal      bool
	loadDataInfo *LoadDataInfo
}

// loadDataVarKeyType is a dummy type to avoid naming collision in context.
type loadDataVarKeyType int

// String defines a Stringer function for debugging and pretty printing.
func (k loadDataVarKeyType) String() string {
	return "load_data_var"
}

// LoadDataVarKey is a variable key for load data.
const LoadDataVarKey loadDataVarKeyType = 0

// Next implements the Executor Next interface.
func (e *LoadData) Next() (*Row, error) {
	// TODO: support load data without local field.
	if !e.IsLocal {
		return nil, errors.New("Load Data: don't support load data without local field")
	}
	// TODO: support lines terminated is "".
	if len(e.loadDataInfo.LinesInfo.Terminated) == 0 {
		return nil, errors.New("Load Data: don't support load data terminated is nil")
	}

	ctx := e.loadDataInfo.insertVal.ctx
	val := ctx.Value(LoadDataVarKey)
	if val != nil {
		ctx.SetValue(LoadDataVarKey, nil)
		return nil, errors.New("Load Data: previous load data option isn't closed normal")
	}
	if e.loadDataInfo.Path == "" {
		return nil, errors.New("Load Data: infile path is empty")
	}
	ctx.SetValue(LoadDataVarKey, e.loadDataInfo)

	return nil, nil
}

// Schema implements the Executor Schema interface.
func (e *LoadData) Schema() *expression.Schema {
	return expression.NewSchema()
}

// Close implements the Executor Close interface.
func (e *LoadData) Close() error {
	return nil
}

// Open implements the Executor Open interface.
func (e *LoadData) Open() error {
	return nil
}

// InsertValues is the data to insert.
type InsertValues struct {
	currRow      int64
	batchRows    int64
	lastInsertID uint64
	ctx          context.Context
	SelectExec   Executor

	Table     table.Table
	Columns   []*ast.ColumnName
	Lists     [][]expression.Expression
	Setlist   []*expression.Assignment
	IsPrepare bool

	GenValues *plan.InsertGeneratedColumns
}

// InsertExec represents an insert executor.
type InsertExec struct {
	*InsertValues

	OnDuplicate []*expression.Assignment

	Priority int
	Ignore   bool

	finished bool
}

// Schema implements the Executor Schema interface.
func (e *InsertExec) Schema() *expression.Schema {
	return expression.NewSchema()
}

// BatchInsertSize is the batch size of auto-splitted insert data.
// This will be used when tidb_batch_insert is set to ON.
var BatchInsertSize = 20000

// Next implements the Executor Next interface.
func (e *InsertExec) Next() (*Row, error) {
	if e.finished {
		return nil, nil
	}
	cols, err := e.getColumns(e.Table.Cols())
	if err != nil {
		return nil, errors.Trace(err)
	}
	txn := e.ctx.Txn()
	if err != nil {
		return nil, errors.Trace(err)
	}
	toUpdateColumns, toUpdateColumnsOrder, err := getOnDuplicateUpdateColumns(e.OnDuplicate, e.Table)
	if err != nil {
		return nil, errors.Trace(err)
	}

	var rows [][]types.Datum
	if e.SelectExec != nil {
		rows, err = e.getRowsSelect(cols)
	} else {
		rows, err = e.getRows(cols)
	}
	if err != nil {
		return nil, errors.Trace(err)
	}

	// If tidb_batch_insert is ON and not in a transaction, we could use BatchInsert mode.
	batchInsert := e.ctx.GetSessionVars().BatchInsert && !e.ctx.GetSessionVars().InTxn()
	rowCount := 0

	for _, row := range rows {
		if batchInsert && rowCount >= BatchInsertSize {
			err = e.ctx.NewTxn()
			if err != nil {
				// We should return a special error for batch insert.
				return nil, ErrBatchInsertFail.Gen("BatchInsert failed with error: %v", err)
			}
			txn = e.ctx.Txn()
			rowCount = 0
		}
		if len(e.OnDuplicate) == 0 && !e.Ignore {
			txn.SetOption(kv.PresumeKeyNotExists, nil)
		}
		h, err := e.Table.AddRecord(e.ctx, row)
		txn.DelOption(kv.PresumeKeyNotExists)
		if err == nil {
			getDirtyDB(e.ctx).addRow(e.Table.Meta().ID, h, row)
			rowCount++
			continue
		}

		if terror.ErrorEqual(err, kv.ErrKeyExists) {
			// If you use the IGNORE keyword, duplicate-key error that occurs while executing the INSERT statement are ignored.
			// For example, without IGNORE, a row that duplicates an existing UNIQUE index or PRIMARY KEY value in
			// the table causes a duplicate-key error and the statement is aborted. With IGNORE, the row is discarded and no error occurs.
			if e.Ignore {
				continue
			}
			if len(e.OnDuplicate) > 0 {
				if err = e.onDuplicateUpdate(row, h, toUpdateColumns, toUpdateColumnsOrder); err != nil {
					return nil, errors.Trace(err)
				}
				continue
			}
		}
		return nil, errors.Trace(err)
	}

	if e.lastInsertID != 0 {
		e.ctx.GetSessionVars().SetLastInsertID(e.lastInsertID)
	}
	e.finished = true
	return nil, nil
}

// Close implements the Executor Close interface.
func (e *InsertExec) Close() error {
	e.ctx.GetSessionVars().CurrInsertValues = nil
	if e.SelectExec != nil {
		return e.SelectExec.Close()
	}
	return nil
}

// Open implements the Executor Close interface.
func (e *InsertExec) Open() error {
	if e.SelectExec != nil {
		return e.SelectExec.Open()
	}
	return nil
}

// getColumns gets the explicitly specified columns of an insert statement. There are three cases:
// There are three types of insert statements:
// 1 insert ... values(...)  --> name type column
// 2 insert ... set x=y...   --> set type column
// 3 insert ... (select ..)  --> name type column
// See https://dev.mysql.com/doc/refman/5.7/en/insert.html
func (e *InsertValues) getColumns(tableCols []*table.Column) ([]*table.Column, error) {
	var cols []*table.Column
	var err error

	if len(e.Setlist) > 0 {
		// Process `set` type column.
		columns := make([]string, 0, len(e.Setlist))
		for _, v := range e.Setlist {
			columns = append(columns, v.Col.ColName.O)
		}
		if e.GenValues != nil {
			for _, v := range e.GenValues.Setlist {
				columns = append(columns, v.Col.ColName.O)
			}
		}
		cols, err = table.FindCols(tableCols, columns)
		if err != nil {
			return nil, errors.Errorf("INSERT INTO %s: %s", e.Table.Meta().Name.O, err)
		}
		if len(cols) == 0 {
			return nil, errors.Errorf("INSERT INTO %s: empty column", e.Table.Meta().Name.O)
		}
	} else {
		// Process `name` type column.
		columns := make([]string, 0, len(e.Columns))
		for _, v := range e.Columns {
			columns = append(columns, v.Name.O)
		}
		if e.GenValues != nil {
			for _, v := range e.GenValues.Columns {
				columns = append(columns, v.Name.O)
			}
		}
		cols, err = table.FindCols(tableCols, columns)
		if err != nil {
			return nil, errors.Errorf("INSERT INTO %s: %s", e.Table.Meta().Name.O, err)
		}
		// If cols are empty, use all columns instead.
		if len(cols) == 0 {
			cols = tableCols
		}
	}

	// Check column whether is specified only once.
	err = table.CheckOnce(cols)
	if err != nil {
		return nil, errors.Trace(err)
	}

	return cols, nil
}

func (e *InsertValues) fillValueList() error {
	if len(e.Setlist) > 0 {
		if len(e.Lists) > 0 {
			return errors.Errorf("INSERT INTO %s: set type should not use values", e.Table)
		}
		l := make([]expression.Expression, 0, len(e.Setlist))
		for _, v := range e.Setlist {
			l = append(l, v.Expr)
		}
		e.Lists = append(e.Lists, l)
	}
	if e.GenValues != nil && len(e.GenValues.Setlist) > 0 {
		if len(e.GenValues.Lists) > 0 {
			return errors.Errorf("INSERT INTO %s: set type should not use values", e.Table)
		}
		l := make([]expression.Expression, 0, len(e.GenValues.Setlist))
		for _, v := range e.GenValues.Setlist {
			l = append(l, v.Expr)
		}
		e.GenValues.Lists = append(e.GenValues.Lists, l)
	}
	return nil
}

func (e *InsertValues) checkValueCount(insertValueCount, valueCount, num int, cols []*table.Column) error {
	// TODO: This check should be done in plan builder.
	if insertValueCount != valueCount {
		// "insert into t values (), ()" is valid.
		// "insert into t values (), (1)" is not valid.
		// "insert into t values (1), ()" is not valid.
		// "insert into t values (1,2), (1)" is not valid.
		// So the value count must be same for all insert list.
		return ErrWrongValueCountOnRow.GenByArgs(num + 1)
	}
	if valueCount == 0 && len(e.Columns) > 0 {
		// "insert into t (c1) values ()" is not valid.
		return ErrWrongValueCountOnRow.GenByArgs(num + 1)
	} else if valueCount > 0 && valueCount != len(cols) {
		return ErrWrongValueCountOnRow.GenByArgs(num + 1)
	}
	return nil
}

func (e *InsertValues) getRows(cols []*table.Column) (rows [][]types.Datum, err error) {
	// process `insert|replace ... set x=y...`
	if err = e.fillValueList(); err != nil {
		return nil, errors.Trace(err)
	}

	rows = make([][]types.Datum, len(e.Lists))
	length := len(e.Lists[0])
	if e.GenValues != nil {
		length += len(e.GenValues.Lists[0])
	}
	for i, list := range e.Lists {
		if e.GenValues != nil {
			list = append(list, e.GenValues.Lists[i]...)
		}
		if err = e.checkValueCount(length, len(list), i, cols); err != nil {
			return nil, errors.Trace(err)
		}
		e.currRow = int64(i)
		rows[i], err = e.getRow(cols, list)
		if err != nil {
			return nil, errors.Trace(err)
		}
	}
	return
}

func (e *InsertValues) getRow(cols []*table.Column, list []expression.Expression) ([]types.Datum, error) {
	length := len(e.Lists[0]) // It's length of elements coming from values(...) explicitly.
	vals := make([]types.Datum, length)
	for i, expr := range list[0:length] {
		val, err := expr.Eval(nil)
		if err != nil {
			return nil, errors.Trace(err)
		}
		vals[i] = val
	}
	datums, err := e.fillRowData(cols, vals, false)
	if err != nil {
		return nil, errors.Trace(err)
	}
	// For generated column, we should eval expr with a datum list
	// which has same schema with e.Table. And, we can eval them one
	// by one, because they can only refer generated columns occurring
	// earilier in the table.
	for i, expr := range list[length:] {
		val, err := expr.Eval(datums)
		if err != nil {
			return nil, errors.Trace(err)
		}
		offset := cols[length+i].Offset
		datums[offset] = val
	}
	return datums, nil
}

func (e *InsertValues) getRowsSelect(cols []*table.Column) ([][]types.Datum, error) {
	// process `insert|replace into ... select ... from ...`
	if e.SelectExec.Schema().Len() != len(cols) {
		return nil, ErrWrongValueCountOnRow.GenByArgs(1)
	}
	var rows [][]types.Datum
	for {
		innerRow, err := e.SelectExec.Next()
		if err != nil {
			return nil, errors.Trace(err)
		}
		if innerRow == nil {
			break
		}
		e.currRow = int64(len(rows))
		row, err := e.fillRowData(cols, innerRow.Data, false)
		if err != nil {
			return nil, errors.Trace(err)
		}
		rows = append(rows, row)
	}
	return rows, nil
}

func (e *InsertValues) fillRowData(cols []*table.Column, vals []types.Datum, ignoreErr bool) ([]types.Datum, error) {
	row := make([]types.Datum, len(e.Table.Cols()))
	marked := make(map[int]struct{}, len(vals))
	for i, v := range vals {
		offset := cols[i].Offset
		row[offset] = v
		if !ignoreErr {
			marked[offset] = struct{}{}
		}
	}
	err := e.initDefaultValues(row, marked, ignoreErr)
	if err != nil {
		return nil, errors.Trace(err)
	}
	if err = table.CastValues(e.ctx, row, cols, ignoreErr); err != nil {
		return nil, errors.Trace(err)
	}
	if err = table.CheckNotNull(e.Table.Cols(), row); err != nil {
		return nil, errors.Trace(err)
	}
	return row, nil
}

func (e *InsertValues) filterErr(err error, ignoreErr bool) error {
	if err == nil {
		return nil
	}
	if !ignoreErr {
		return errors.Trace(err)
	}

	warnLog := fmt.Sprintf("ignore err:%v", errors.ErrorStack(err))
	e.handleLoadDataWarnings(err, warnLog)
	return nil
}

func (e *InsertValues) initDefaultValues(row []types.Datum, marked map[int]struct{}, ignoreErr bool) error {
	var defaultValueCols []*table.Column
	sc := e.ctx.GetSessionVars().StmtCtx
	for i, c := range e.Table.Cols() {
		// It's used for retry.
		if mysql.HasAutoIncrementFlag(c.Flag) && row[i].IsNull() &&
			e.ctx.GetSessionVars().RetryInfo.Retrying {
			id, err := e.ctx.GetSessionVars().RetryInfo.GetCurrAutoIncrementID()
			if err != nil {
				return errors.Trace(err)
			}
			row[i].SetInt64(id)
		}
		if !row[i].IsNull() {
			// Column value isn't nil and column isn't auto-increment, continue.
			if !mysql.HasAutoIncrementFlag(c.Flag) {
				continue
			}
			val, err := row[i].ToInt64(sc)
			if e.filterErr(errors.Trace(err), ignoreErr) != nil {
				return errors.Trace(err)
			}
			row[i].SetInt64(val)
			if val != 0 {
				e.ctx.GetSessionVars().InsertID = uint64(val)
				e.Table.RebaseAutoID(val, true)
				continue
			}
		}

		// If the nil value is evaluated in insert list, we will use nil except auto increment column.
		if _, ok := marked[i]; ok && !mysql.HasAutoIncrementFlag(c.Flag) && !mysql.HasTimestampFlag(c.Flag) {
			continue
		}

		if mysql.HasAutoIncrementFlag(c.Flag) {
			recordID, err := e.Table.AllocAutoID()
			if err != nil {
				return errors.Trace(err)
			}
			row[i].SetInt64(recordID)
			// It's compatible with mysql. So it sets last insert id to the first row.
			if e.currRow == 0 {
				e.lastInsertID = uint64(recordID)
			}
			// It's used for retry.
			if !e.ctx.GetSessionVars().RetryInfo.Retrying {
				e.ctx.GetSessionVars().RetryInfo.AddAutoIncrementID(recordID)
			}
		} else if len(c.GeneratedExprString) != 0 {
			// just leave generated column as null.
			row[i].SetNull()
		} else {
			var err error
			row[i], err = table.GetColDefaultValue(e.ctx, c.ToInfo())
			if e.filterErr(err, ignoreErr) != nil {
				return errors.Trace(err)
			}
		}

		defaultValueCols = append(defaultValueCols, c)
	}
	if err := table.CastValues(e.ctx, row, defaultValueCols, ignoreErr); err != nil {
		return errors.Trace(err)
	}

	return nil
}

// onDuplicateUpdate updates the duplicate row.
// TODO: Report rows affected and last insert id.
func (e *InsertExec) onDuplicateUpdate(row []types.Datum, h int64, cols map[int]*expression.Assignment, colsOrder []int) error {
	data, err := e.Table.Row(e.ctx, h)
	if err != nil {
		return errors.Trace(err)
	}

	// See http://dev.mysql.com/doc/refman/5.7/en/miscellaneous-functions.html#function_values
	e.ctx.GetSessionVars().CurrInsertValues = row
	// evaluate assignment
	newData := make([]types.Datum, len(data))
	copy(newData, data)
	for _, i := range colsOrder {
		if asgn, ok := cols[i]; ok {
			// "on duplicate key update f1 = 3, f2 = f1" should
			// set both f1 and f2 to 3, so we eval Expr by newData.
			val, err1 := asgn.Expr.Eval(newData)
			if err1 != nil {
				return errors.Trace(err1)
			}
			newData[i] = val
		}
	}

	assignFlag := make([]bool, len(e.Table.Cols()))
	for i, asgn := range cols {
		if asgn != nil {
			assignFlag[i] = true
		} else {
			assignFlag[i] = false
		}
	}
	if err = updateRecord(e.ctx, h, data, newData, assignFlag, e.Table, true); err != nil {
		return errors.Trace(err)
	}
	return nil
}

func findColumnByName(t table.Table, tableName, colName string) (*table.Column, error) {
	if len(tableName) > 0 && !strings.EqualFold(tableName, t.Meta().Name.O) {
		return nil, errors.Errorf("unknown field %s.%s", tableName, colName)
	}

	c := table.FindCol(t.Cols(), colName)
	if c == nil {
		return nil, errors.Errorf("unknown field %s", colName)
	}
	return c, nil
}

func getOnDuplicateUpdateColumns(assignList []*expression.Assignment, t table.Table) (map[int]*expression.Assignment, []int, error) {
	m := make(map[int]*expression.Assignment, len(assignList))
	a := make([]int, 0, len(assignList)) // store order of assignment.
	for _, v := range assignList {
		col := v.Col
		c, err := findColumnByName(t, col.TblName.L, col.ColName.L)
		if err != nil {
			return nil, nil, errors.Trace(err)
		}
		m[c.Offset] = v
		a = append(a, c.Offset)
	}
	return m, a, nil
}

// ReplaceExec represents a replace executor.
type ReplaceExec struct {
	*InsertValues
	Priority int
	finished bool
}

// Schema implements the Executor Schema interface.
func (e *ReplaceExec) Schema() *expression.Schema {
	return expression.NewSchema()
}

// Close implements the Executor Close interface.
func (e *ReplaceExec) Close() error {
	if e.SelectExec != nil {
		return e.SelectExec.Close()
	}
	return nil
}

// Open implements the Executor Open interface.
func (e *ReplaceExec) Open() error {
	if e.SelectExec != nil {
		return e.SelectExec.Open()
	}
	return nil
}

// Next implements the Executor Next interface.
func (e *ReplaceExec) Next() (*Row, error) {
	if e.finished {
		return nil, nil
	}
	cols, err := e.getColumns(e.Table.Cols())
	if err != nil {
		return nil, errors.Trace(err)
	}

	var rows [][]types.Datum
	if e.SelectExec != nil {
		rows, err = e.getRowsSelect(cols)
	} else {
		rows, err = e.getRows(cols)
	}
	if err != nil {
		return nil, errors.Trace(err)
	}

	/*
	 * MySQL uses the following algorithm for REPLACE (and LOAD DATA ... REPLACE):
	 *  1. Try to insert the new row into the table
	 *  2. While the insertion fails because a duplicate-key error occurs for a primary key or unique index:
	 *  3. Delete from the table the conflicting row that has the duplicate key value
	 *  4. Try again to insert the new row into the table
	 * See http://dev.mysql.com/doc/refman/5.7/en/replace.html
	 *
	 * For REPLACE statements, the affected-rows value is 2 if the new row replaced an old row,
	 * because in this case, one row was inserted after the duplicate was deleted.
	 * See http://dev.mysql.com/doc/refman/5.7/en/mysql-affected-rows.html
	 */
	idx := 0
	rowsLen := len(rows)
	sc := e.ctx.GetSessionVars().StmtCtx
	for {
		if idx >= rowsLen {
			break
		}
		row := rows[idx]
		h, err1 := e.Table.AddRecord(e.ctx, row)
		if err1 == nil {
			getDirtyDB(e.ctx).addRow(e.Table.Meta().ID, h, row)
			idx++
			continue
		}
		if err1 != nil && !terror.ErrorEqual(err1, kv.ErrKeyExists) {
			return nil, errors.Trace(err1)
		}
		oldRow, err1 := e.Table.Row(e.ctx, h)
		if err1 != nil {
			return nil, errors.Trace(err1)
		}
		rowUnchanged, err1 := types.EqualDatums(sc, oldRow, row)
		if err1 != nil {
			return nil, errors.Trace(err1)
		}
		if rowUnchanged {
			// If row unchanged, we do not need to do insert.
			e.ctx.GetSessionVars().StmtCtx.AddAffectedRows(1)
			idx++
			continue
		}
		// Remove current row and try replace again.
		err1 = e.Table.RemoveRecord(e.ctx, h, oldRow)
		if err1 != nil {
			return nil, errors.Trace(err1)
		}
		getDirtyDB(e.ctx).deleteRow(e.Table.Meta().ID, h)
		e.ctx.GetSessionVars().StmtCtx.AddAffectedRows(1)
	}

	if e.lastInsertID != 0 {
		e.ctx.GetSessionVars().SetLastInsertID(e.lastInsertID)
	}
	e.finished = true
	return nil, nil
}

// UpdateExec represents a new update executor.
type UpdateExec struct {
	baseExecutor

	SelectExec  Executor
	OrderedList []*expression.Assignment
	Offsets     []int // Offsets of every assignment in schema.

	// updatedRowKeys is a map for unique (Table, handle) pair.
	updatedRowKeys map[table.Table]map[int64]struct{}

	rows        []*Row          // The rows fetched from TableExec.
	newRowsData [][]types.Datum // The new values to be set.
	fetched     bool
	cursor      int
}

// Next implements the Executor Next interface.
func (e *UpdateExec) Next() (*Row, error) {
	if !e.fetched {
		err := e.fetchRows()
		if err != nil {
			return nil, errors.Trace(err)
		}
		e.fetched = true
	}

	assignFlag, err := getUpdateColumns(e.OrderedList)
	if err != nil {
		return nil, errors.Trace(err)
	}
	if e.cursor >= len(e.rows) {
		return nil, nil
	}
	if e.updatedRowKeys == nil {
		e.updatedRowKeys = make(map[table.Table]map[int64]struct{})
	}
	row := e.rows[e.cursor]
	newData := e.newRowsData[e.cursor]
	for _, entry := range row.RowKeys {
		tbl := entry.Tbl
		if e.updatedRowKeys[tbl] == nil {
			e.updatedRowKeys[tbl] = make(map[int64]struct{})
		}
		offset := getTableOffset(e.SelectExec.Schema(), entry)
		end := offset + len(tbl.WritableCols())
		handle := entry.Handle
		oldData := row.Data[offset:end]
		newTableData := newData[offset:end]
		flags := assignFlag[offset:end]
		_, ok := e.updatedRowKeys[tbl][handle]
		if ok {
			// Each matched row is updated once, even if it matches the conditions multiple times.
			continue
		}
		// Update row
		err1 := updateRecord(e.ctx, handle, oldData, newTableData, flags, tbl, false)
		if err1 != nil {
			return nil, errors.Trace(err1)
		}
		e.updatedRowKeys[tbl][handle] = struct{}{}
	}
	e.cursor++
	return &Row{}, nil
}

func getUpdateColumns(assignList []*expression.Assignment) ([]bool, error) {
	assignFlag := make([]bool, len(assignList))
	for i, v := range assignList {
		if v != nil {
			assignFlag[i] = true
		} else {
			assignFlag[i] = false
		}
	}
	return assignFlag, nil
}

func (e *UpdateExec) fetchRows() error {
	for {
		row, err := e.SelectExec.Next()
		if err != nil {
			return errors.Trace(err)
		}
		if row == nil {
			return nil
		}
<<<<<<< HEAD
		l := len(e.OrderedList)
		newRowData := make([]types.Datum, len(row.Data))
		copy(newRowData, row.Data)
		for i := 0; i < l; i++ {
			if e.OrderedList[i] != nil {
				val, err := e.OrderedList[i].Expr.Eval(newRowData)
				if err != nil {
					return errors.Trace(err)
				}
				newRowData[i] = val
=======
		newRowData := make([]types.Datum, len(row.Data))
		copy(newRowData, row.Data)
		for _, offset := range e.Offsets {
			if e.OrderedList[offset] != nil {
				val, err := e.OrderedList[offset].Expr.Eval(newRowData)
				if err != nil {
					return errors.Trace(err)
				}
				newRowData[offset] = val
>>>>>>> daf13e6b
			}
		}
		e.rows = append(e.rows, row)
		e.newRowsData = append(e.newRowsData, newRowData)
	}
}

func getTableOffset(schema *expression.Schema, entry *RowKeyEntry) int {
	for i := 0; i < schema.Len(); i++ {
		s := schema.Columns[i]
		if s.TblName.L == entry.TableName {
			return i
		}
	}
	return 0
}

// Close implements the Executor Close interface.
func (e *UpdateExec) Close() error {
	return e.SelectExec.Close()
}

// Open implements the Executor Open interface.
func (e *UpdateExec) Open() error {
	return e.SelectExec.Open()
}<|MERGE_RESOLUTION|>--- conflicted
+++ resolved
@@ -1262,18 +1262,6 @@
 		if row == nil {
 			return nil
 		}
-<<<<<<< HEAD
-		l := len(e.OrderedList)
-		newRowData := make([]types.Datum, len(row.Data))
-		copy(newRowData, row.Data)
-		for i := 0; i < l; i++ {
-			if e.OrderedList[i] != nil {
-				val, err := e.OrderedList[i].Expr.Eval(newRowData)
-				if err != nil {
-					return errors.Trace(err)
-				}
-				newRowData[i] = val
-=======
 		newRowData := make([]types.Datum, len(row.Data))
 		copy(newRowData, row.Data)
 		for _, offset := range e.Offsets {
@@ -1283,7 +1271,6 @@
 					return errors.Trace(err)
 				}
 				newRowData[offset] = val
->>>>>>> daf13e6b
 			}
 		}
 		e.rows = append(e.rows, row)
