// Copyright 2016 PingCAP, Inc.
//
// Licensed under the Apache License, Version 2.0 (the "License");
// you may not use this file except in compliance with the License.
// You may obtain a copy of the License at
//
//     http://www.apache.org/licenses/LICENSE-2.0
//
// Unless required by applicable law or agreed to in writing, software
// distributed under the License is distributed on an "AS IS" BASIS,
// See the License for the specific language governing permissions and
// limitations under the License.

package executor

import (
	"bytes"
	"fmt"
	"strings"

	"github.com/juju/errors"
	"github.com/ngaut/log"
	"github.com/pingcap/tidb/ast"
	"github.com/pingcap/tidb/context"
	"github.com/pingcap/tidb/expression"
	"github.com/pingcap/tidb/kv"
	"github.com/pingcap/tidb/mysql"
	"github.com/pingcap/tidb/table"
	"github.com/pingcap/tidb/terror"
	"github.com/pingcap/tidb/util/types"
)

var (
	_ Executor = &UpdateExec{}
	_ Executor = &DeleteExec{}
	_ Executor = &InsertExec{}
	_ Executor = &ReplaceExec{}
	_ Executor = &LoadData{}
)

func updateRecord(ctx context.Context, h int64, oldData, newData []types.Datum, assignFlag []bool, t table.Table, onDuplicateUpdate bool) (bool, error) {
	cols := t.WritableCols()
	touched := make(map[int]bool, len(cols))
	assignExists := false
	sc := ctx.GetSessionVars().StmtCtx
	var newHandle types.Datum
	for i, hasSetExpr := range assignFlag {
		if !hasSetExpr {
			if onDuplicateUpdate {
				newData[i] = oldData[i]
			}
			continue
		}
		col := cols[i]
		if col.IsPKHandleColumn(t.Meta()) {
			newHandle = newData[i]
		}
		if mysql.HasAutoIncrementFlag(col.Flag) {
			if newData[i].IsNull() {
				return false, errors.Errorf("Column '%v' cannot be null", col.Name.O)
			}
			val, err := newData[i].ToInt64(sc)
			if err != nil {
				return false, errors.Trace(err)
			}
			t.RebaseAutoID(val, true)
		}
		casted, err := table.CastValue(ctx, newData[i], col.ToInfo())
		if err != nil {
			return false, errors.Trace(err)
		}
		newData[i] = casted
		touched[i] = true
		assignExists = true
	}

	// If no assign list for this table, no need to update.
	if !assignExists {
		return false, nil
	}

	if err := table.CheckNotNull(cols, newData); err != nil {
		return false, errors.Trace(err)
	}

	// If row is not changed, we should do nothing.
	rowChanged := false
	for i := range oldData {
		if !touched[i] {
			continue
		}

		n, err := newData[i].CompareDatum(sc, oldData[i])
		if err != nil {
			return false, errors.Trace(err)
		}
		if n != 0 {
			rowChanged = true
			break
		}
	}
	if !rowChanged {
		// See https://dev.mysql.com/doc/refman/5.7/en/mysql-real-connect.html  CLIENT_FOUND_ROWS
		if ctx.GetSessionVars().ClientCapability&mysql.ClientFoundRows > 0 {
			sc.AddAffectedRows(1)
		}
		return false, nil
	}

	var err error
	if !newHandle.IsNull() {
		err = t.RemoveRecord(ctx, h, oldData)
		if err != nil {
			return false, errors.Trace(err)
		}
		_, err = t.AddRecord(ctx, newData)
	} else {
		// Update record to new value and update index.
		err = t.UpdateRecord(ctx, h, oldData, newData, touched)
	}
	if err != nil {
		return false, errors.Trace(err)
	}
	dirtyDB := getDirtyDB(ctx)
	tid := t.Meta().ID
	dirtyDB.deleteRow(tid, h)
	dirtyDB.addRow(tid, h, newData)

	// Record affected rows.
	if !onDuplicateUpdate {
		sc.AddAffectedRows(1)
	} else {
		sc.AddAffectedRows(2)
	}
	ctx.GetSessionVars().TxnCtx.UpdateDeltaForTable(t.Meta().ID, 0, 1)
	return true, nil
}

// DeleteExec represents a delete executor.
// See https://dev.mysql.com/doc/refman/5.7/en/delete.html
type DeleteExec struct {
	baseExecutor

	SelectExec Executor

	Tables       []*ast.TableName
	IsMultiTable bool

	finished bool
}

// Schema implements the Executor Schema interface.
func (e *DeleteExec) Schema() *expression.Schema {
	return expression.NewSchema()
}

// Next implements the Executor Next interface.
func (e *DeleteExec) Next() (*Row, error) {
	if e.finished {
		return nil, nil
	}
	defer func() {
		e.finished = true
	}()

	if e.IsMultiTable {
		return nil, e.deleteMultiTables()
	}
	return nil, e.deleteSingleTable()
}

func (e *DeleteExec) deleteMultiTables() error {
	if len(e.Tables) == 0 {
		return nil
	}

	// Table ID may not be unique for deleting multiple tables, for statements like
	// `delete from t as t1, t as t2`, the same table has two alias, we have to identify a table
	// by its alias instead of ID, so the table map value is an array which contains table aliases.
	tblMap := make(map[int64][]string, len(e.Tables))
	for _, t := range e.Tables {
		tblMap[t.TableInfo.ID] = append(tblMap[t.TableInfo.ID], t.Name.L)
	}

	// Map for unique (Table, Row) pair.
	tblRowMap := make(map[table.Table]map[int64][]types.Datum)
	for {
		joinedRow, err := e.SelectExec.Next()
		if err != nil {
			return errors.Trace(err)
		}
		if joinedRow == nil {
			break
		}

		for _, entry := range joinedRow.RowKeys {
			if !isMatchTableName(entry, tblMap) {
				continue
			}
			if tblRowMap[entry.Tbl] == nil {
				tblRowMap[entry.Tbl] = make(map[int64][]types.Datum)
			}
			offset := getTableOffset(e.SelectExec.Schema(), entry)
			data := joinedRow.Data[offset : offset+len(entry.Tbl.WritableCols())]
			tblRowMap[entry.Tbl][entry.Handle] = data
		}
	}
	for t, rowMap := range tblRowMap {
		for handle, data := range rowMap {
			err := e.removeRow(e.ctx, t, handle, data)
			if err != nil {
				return errors.Trace(err)
			}
		}
	}
	return nil
}

func isMatchTableName(entry *RowKeyEntry, tblMap map[int64][]string) bool {
	names, ok := tblMap[entry.Tbl.Meta().ID]
	if !ok {
		return false
	}
	for _, n := range names {
		if n == entry.TableName {
			return true
		}
	}

	return false
}

func (e *DeleteExec) deleteSingleTable() error {
	for {
		row, err := e.SelectExec.Next()
		if err != nil {
			return errors.Trace(err)
		}
		if row == nil {
			break
		}
		rowKey := row.RowKeys[0]
		err = e.removeRow(e.ctx, rowKey.Tbl, rowKey.Handle, row.Data)
		if err != nil {
			return errors.Trace(err)
		}
	}
	return nil
}

func (e *DeleteExec) removeRow(ctx context.Context, t table.Table, h int64, data []types.Datum) error {
	err := t.RemoveRecord(ctx, h, data)
	if err != nil {
		return errors.Trace(err)
	}
	getDirtyDB(ctx).deleteRow(t.Meta().ID, h)
	ctx.GetSessionVars().StmtCtx.AddAffectedRows(1)
	ctx.GetSessionVars().TxnCtx.UpdateDeltaForTable(t.Meta().ID, -1, 1)
	return nil
}

// Close implements the Executor Close interface.
func (e *DeleteExec) Close() error {
	return e.SelectExec.Close()
}

// Open implements the Executor Open interface.
func (e *DeleteExec) Open() error {
	return e.SelectExec.Open()
}

// NewLoadDataInfo returns a LoadDataInfo structure, and it's only used for tests now.
func NewLoadDataInfo(row []types.Datum, ctx context.Context, tbl table.Table, cols []*table.Column) *LoadDataInfo {
	return &LoadDataInfo{
		row:       row,
		insertVal: &InsertValues{ctx: ctx, Table: tbl},
		Table:     tbl,
		Ctx:       ctx,
		columns:   cols,
	}
}

// LoadDataInfo saves the information of loading data operation.
type LoadDataInfo struct {
	row       []types.Datum
	insertVal *InsertValues

	Path       string
	Table      table.Table
	FieldsInfo *ast.FieldsClause
	LinesInfo  *ast.LinesClause
	Ctx        context.Context
	columns    []*table.Column
}

// SetBatchCount sets the number of rows to insert in a batch.
func (e *LoadDataInfo) SetBatchCount(limit int64) {
	e.insertVal.batchRows = limit
}

// getValidData returns prevData and curData that starts from starting symbol.
// If the data doesn't have starting symbol, prevData is nil and curData is curData[len(curData)-startingLen+1:].
// If curData size less than startingLen, curData is returned directly.
func (e *LoadDataInfo) getValidData(prevData, curData []byte) ([]byte, []byte) {
	startingLen := len(e.LinesInfo.Starting)
	if startingLen == 0 {
		return prevData, curData
	}

	prevLen := len(prevData)
	if prevLen > 0 {
		// starting symbol in the prevData
		idx := strings.Index(string(prevData), e.LinesInfo.Starting)
		if idx != -1 {
			return prevData[idx:], curData
		}

		// starting symbol in the middle of prevData and curData
		restStart := curData
		if len(curData) >= startingLen {
			restStart = curData[:startingLen-1]
		}
		prevData = append(prevData, restStart...)
		idx = strings.Index(string(prevData), e.LinesInfo.Starting)
		if idx != -1 {
			return prevData[idx:prevLen], curData
		}
	}

	// starting symbol in the curData
	idx := strings.Index(string(curData), e.LinesInfo.Starting)
	if idx != -1 {
		return nil, curData[idx:]
	}

	// no starting symbol
	if len(curData) >= startingLen {
		curData = curData[len(curData)-startingLen+1:]
	}
	return nil, curData
}

// getLine returns a line, curData, the next data start index and a bool value.
// If it has starting symbol the bool is true, otherwise is false.
func (e *LoadDataInfo) getLine(prevData, curData []byte) ([]byte, []byte, bool) {
	startingLen := len(e.LinesInfo.Starting)
	prevData, curData = e.getValidData(prevData, curData)
	if prevData == nil && len(curData) < startingLen {
		return nil, curData, false
	}

	prevLen := len(prevData)
	terminatedLen := len(e.LinesInfo.Terminated)
	curStartIdx := 0
	if prevLen < startingLen {
		curStartIdx = startingLen - prevLen
	}
	endIdx := -1
	if len(curData) >= curStartIdx {
		endIdx = strings.Index(string(curData[curStartIdx:]), e.LinesInfo.Terminated)
	}
	if endIdx == -1 {
		// no terminated symbol
		if len(prevData) == 0 {
			return nil, curData, true
		}

		// terminated symbol in the middle of prevData and curData
		curData = append(prevData, curData...)
		endIdx = strings.Index(string(curData[startingLen:]), e.LinesInfo.Terminated)
		if endIdx != -1 {
			nextDataIdx := startingLen + endIdx + terminatedLen
			return curData[startingLen : startingLen+endIdx], curData[nextDataIdx:], true
		}
		// no terminated symbol
		return nil, curData, true
	}

	// terminated symbol in the curData
	nextDataIdx := curStartIdx + endIdx + terminatedLen
	if len(prevData) == 0 {
		return curData[curStartIdx : curStartIdx+endIdx], curData[nextDataIdx:], true
	}

	// terminated symbol in the curData
	prevData = append(prevData, curData[:nextDataIdx]...)
	endIdx = strings.Index(string(prevData[startingLen:]), e.LinesInfo.Terminated)
	if endIdx >= prevLen {
		return prevData[startingLen : startingLen+endIdx], curData[nextDataIdx:], true
	}

	// terminated symbol in the middle of prevData and curData
	lineLen := startingLen + endIdx + terminatedLen
	return prevData[startingLen : startingLen+endIdx], curData[lineLen-prevLen:], true
}

// InsertData inserts data into specified table according to the specified format.
// If it has the rest of data isn't completed the processing, then is returns without completed data.
// If the number of inserted rows reaches the batchRows, then the second return value is true.
// If prevData isn't nil and curData is nil, there are no other data to deal with and the isEOF is true.
func (e *LoadDataInfo) InsertData(prevData, curData []byte) ([]byte, bool, error) {
	// TODO: support enclosed and escape.
	if len(prevData) == 0 && len(curData) == 0 {
		return nil, false, nil
	}

	var line []byte
	var isEOF, hasStarting, reachLimit bool
	cols := make([]string, 0, len(e.row))
	if len(prevData) > 0 && len(curData) == 0 {
		isEOF = true
		prevData, curData = curData, prevData
	}
	for len(curData) > 0 {
		line, curData, hasStarting = e.getLine(prevData, curData)
		prevData = nil

		// If it doesn't find the terminated symbol and this data isn't the last data,
		// the data can't be inserted.
		if line == nil && !isEOF {
			break
		}
		// If doesn't find starting symbol, this data can't be inserted.
		if !hasStarting {
			if isEOF {
				curData = nil
			}
			break
		}
		if line == nil && isEOF {
			line = curData[len(e.LinesInfo.Starting):]
			curData = nil
		}

		rawCols := bytes.Split(line, []byte(e.FieldsInfo.Terminated))
		cols = escapeCols(rawCols)
		e.insertData(cols)
		e.insertVal.currRow++
		if e.insertVal.batchRows != 0 && e.insertVal.currRow%e.insertVal.batchRows == 0 {
			reachLimit = true
			log.Infof("This insert rows has reached the batch %d, current total rows %d",
				e.insertVal.batchRows, e.insertVal.currRow)
			break
		}
	}
	if e.insertVal.lastInsertID != 0 {
		e.insertVal.ctx.GetSessionVars().SetLastInsertID(e.insertVal.lastInsertID)
	}

	return curData, reachLimit, nil
}

func escapeCols(strs [][]byte) []string {
	ret := make([]string, len(strs))
	for i, v := range strs {
		ret[i] = string(escape(v))
	}
	return ret
}

// escape handles escape characters when running load data statement.
// TODO: escape need to be improved, it should support ESCAPED BY to specify
// the escape character and handle \N escape.
// See http://dev.mysql.com/doc/refman/5.7/en/load-data.html
func escape(str []byte) []byte {
	pos := 0
	for i := 0; i < len(str); i++ {
		c := str[i]
		if c == '\\' && i+1 < len(str) {
			var ok bool
			if c, ok = escapeChar(str[i+1]); ok {
				i++
			}
		}

		str[pos] = c
		pos++
	}
	return str[:pos]
}

func escapeChar(c byte) (byte, bool) {
	switch c {
	case '0':
		return 0, true
	case 'b':
		return '\b', true
	case 'n':
		return '\n', true
	case 'r':
		return '\r', true
	case 't':
		return '\t', true
	case 'Z':
		return 26, true
	case '\\':
		return '\\', true
	}
	return c, false
}

func (e *LoadDataInfo) insertData(cols []string) {
	for i := 0; i < len(e.row); i++ {
		if i >= len(cols) {
			e.row[i].SetString("")
			continue
		}
		e.row[i].SetString(cols[i])
	}
	row, err := e.insertVal.fillRowData(e.columns, e.row, true)
	if err != nil {
		warnLog := fmt.Sprintf("Load Data: insert data:%v failed:%v", e.row, errors.ErrorStack(err))
		e.insertVal.handleLoadDataWarnings(err, warnLog)
		return
	}
	_, err = e.Table.AddRecord(e.insertVal.ctx, row)
	if err != nil {
		warnLog := fmt.Sprintf("Load Data: insert data:%v failed:%v", row, errors.ErrorStack(err))
		e.insertVal.handleLoadDataWarnings(err, warnLog)
	}
}

func (e *InsertValues) handleLoadDataWarnings(err error, logInfo string) {
	sc := e.ctx.GetSessionVars().StmtCtx
	sc.AppendWarning(err)
	log.Warn(logInfo)
}

// LoadData represents a load data executor.
type LoadData struct {
	IsLocal      bool
	loadDataInfo *LoadDataInfo
}

// loadDataVarKeyType is a dummy type to avoid naming collision in context.
type loadDataVarKeyType int

// String defines a Stringer function for debugging and pretty printing.
func (k loadDataVarKeyType) String() string {
	return "load_data_var"
}

// LoadDataVarKey is a variable key for load data.
const LoadDataVarKey loadDataVarKeyType = 0

// Next implements the Executor Next interface.
func (e *LoadData) Next() (*Row, error) {
	// TODO: support load data without local field.
	if !e.IsLocal {
		return nil, errors.New("Load Data: don't support load data without local field")
	}
	// TODO: support lines terminated is "".
	if len(e.loadDataInfo.LinesInfo.Terminated) == 0 {
		return nil, errors.New("Load Data: don't support load data terminated is nil")
	}

	ctx := e.loadDataInfo.insertVal.ctx
	val := ctx.Value(LoadDataVarKey)
	if val != nil {
		ctx.SetValue(LoadDataVarKey, nil)
		return nil, errors.New("Load Data: previous load data option isn't closed normal")
	}
	if e.loadDataInfo.Path == "" {
		return nil, errors.New("Load Data: infile path is empty")
	}
	ctx.SetValue(LoadDataVarKey, e.loadDataInfo)

	return nil, nil
}

// Schema implements the Executor Schema interface.
func (e *LoadData) Schema() *expression.Schema {
	return expression.NewSchema()
}

// Close implements the Executor Close interface.
func (e *LoadData) Close() error {
	return nil
}

// Open implements the Executor Open interface.
func (e *LoadData) Open() error {
	return nil
}

// InsertValues is the data to insert.
type InsertValues struct {
	currRow      int64
	batchRows    int64
	lastInsertID uint64
	ctx          context.Context
	SelectExec   Executor

	Table     table.Table
	Columns   []*ast.ColumnName
	Lists     [][]expression.Expression
	Setlist   []*expression.Assignment
	IsPrepare bool
}

// InsertExec represents an insert executor.
type InsertExec struct {
	*InsertValues

	OnDuplicate []*expression.Assignment

	Priority mysql.PriorityEnum
	Ignore   bool

	finished bool
}

// Schema implements the Executor Schema interface.
func (e *InsertExec) Schema() *expression.Schema {
	return expression.NewSchema()
}

// BatchInsertSize is the batch size of auto-splitted insert data.
// This will be used when tidb_batch_insert is set to ON.
var BatchInsertSize = 20000

// Next implements the Executor Next interface.
func (e *InsertExec) Next() (*Row, error) {
	if e.finished {
		return nil, nil
	}
	cols, err := e.getColumns(e.Table.Cols())
	if err != nil {
		return nil, errors.Trace(err)
	}
	txn := e.ctx.Txn()
	if err != nil {
		return nil, errors.Trace(err)
	}
	if err != nil {
		return nil, errors.Trace(err)
	}

	var rows [][]types.Datum
	if e.SelectExec != nil {
		rows, err = e.getRowsSelect(cols)
	} else {
		rows, err = e.getRows(cols)
	}
	if err != nil {
		return nil, errors.Trace(err)
	}

	// If tidb_batch_insert is ON and not in a transaction, we could use BatchInsert mode.
	batchInsert := e.ctx.GetSessionVars().BatchInsert && !e.ctx.GetSessionVars().InTxn()
	rowCount := 0

	for _, row := range rows {
		if batchInsert && rowCount >= BatchInsertSize {
			err = e.ctx.NewTxn()
			if err != nil {
				// We should return a special error for batch insert.
				return nil, ErrBatchInsertFail.Gen("BatchInsert failed with error: %v", err)
			}
			txn = e.ctx.Txn()
			rowCount = 0
		}
		if len(e.OnDuplicate) == 0 && !e.Ignore {
			txn.SetOption(kv.PresumeKeyNotExists, nil)
		}
		h, err := e.Table.AddRecord(e.ctx, row)
		txn.DelOption(kv.PresumeKeyNotExists)
		if err == nil {
			getDirtyDB(e.ctx).addRow(e.Table.Meta().ID, h, row)
			rowCount++
			continue
		}

		if terror.ErrorEqual(err, kv.ErrKeyExists) {
			// If you use the IGNORE keyword, duplicate-key error that occurs while executing the INSERT statement are ignored.
			// For example, without IGNORE, a row that duplicates an existing UNIQUE index or PRIMARY KEY value in
			// the table causes a duplicate-key error and the statement is aborted. With IGNORE, the row is discarded and no error occurs.
			if e.Ignore {
				continue
			}
			if len(e.OnDuplicate) > 0 {
				if err = e.onDuplicateUpdate(row, h, e.OnDuplicate); err != nil {
					return nil, errors.Trace(err)
				}
				continue
			}
		}
		return nil, errors.Trace(err)
	}

	if e.lastInsertID != 0 {
		e.ctx.GetSessionVars().SetLastInsertID(e.lastInsertID)
	}
	e.finished = true
	return nil, nil
}

// Close implements the Executor Close interface.
func (e *InsertExec) Close() error {
	e.ctx.GetSessionVars().CurrInsertValues = nil
	if e.SelectExec != nil {
		return e.SelectExec.Close()
	}
	return nil
}

// Open implements the Executor Close interface.
func (e *InsertExec) Open() error {
	if e.SelectExec != nil {
		return e.SelectExec.Open()
	}
	return nil
}

// getColumns gets the explicitly specified columns of an insert statement. There are three cases:
// There are three types of insert statements:
// 1 insert ... values(...)  --> name type column
// 2 insert ... set x=y...   --> set type column
// 3 insert ... (select ..)  --> name type column
// See https://dev.mysql.com/doc/refman/5.7/en/insert.html
func (e *InsertValues) getColumns(tableCols []*table.Column) ([]*table.Column, error) {
	var cols []*table.Column
	var err error

	if len(e.Setlist) > 0 {
		// Process `set` type column.
		columns := make([]string, 0, len(e.Setlist))
		for _, v := range e.Setlist {
			columns = append(columns, v.Col.ColName.O)
		}

		cols, err = table.FindCols(tableCols, columns)
		if err != nil {
			return nil, errors.Errorf("INSERT INTO %s: %s", e.Table.Meta().Name.O, err)
		}

		if len(cols) == 0 {
			return nil, errors.Errorf("INSERT INTO %s: empty column", e.Table.Meta().Name.O)
		}
	} else {
		// Process `name` type column.
		columns := make([]string, 0, len(e.Columns))
		for _, v := range e.Columns {
			columns = append(columns, v.Name.O)
		}
		cols, err = table.FindCols(tableCols, columns)
		if err != nil {
			return nil, errors.Errorf("INSERT INTO %s: %s", e.Table.Meta().Name.O, err)
		}

		// If cols are empty, use all columns instead.
		if len(cols) == 0 {
			cols = tableCols
		}
	}

	// Check column whether is specified only once.
	err = table.CheckOnce(cols)
	if err != nil {
		return nil, errors.Trace(err)
	}

	return cols, nil
}

func (e *InsertValues) fillValueList() error {
	if len(e.Setlist) > 0 {
		if len(e.Lists) > 0 {
			return errors.Errorf("INSERT INTO %s: set type should not use values", e.Table)
		}
		l := make([]expression.Expression, 0, len(e.Setlist))
		for _, v := range e.Setlist {
			l = append(l, v.Expr)
		}
		e.Lists = append(e.Lists, l)
	}
	return nil
}

func (e *InsertValues) checkValueCount(insertValueCount, valueCount, num int, cols []*table.Column) error {
	// TODO: This check should be done in plan builder.
	if insertValueCount != valueCount {
		// "insert into t values (), ()" is valid.
		// "insert into t values (), (1)" is not valid.
		// "insert into t values (1), ()" is not valid.
		// "insert into t values (1,2), (1)" is not valid.
		// So the value count must be same for all insert list.
		return ErrWrongValueCountOnRow.GenByArgs(num + 1)
	}
	if valueCount == 0 && len(e.Columns) > 0 {
		// "insert into t (c1) values ()" is not valid.
		return ErrWrongValueCountOnRow.GenByArgs(num + 1)
	} else if valueCount > 0 && valueCount != len(cols) {
		return ErrWrongValueCountOnRow.GenByArgs(num + 1)
	}
	return nil
}

func (e *InsertValues) getRows(cols []*table.Column) (rows [][]types.Datum, err error) {
	// process `insert|replace ... set x=y...`
	if err = e.fillValueList(); err != nil {
		return nil, errors.Trace(err)
	}

	rows = make([][]types.Datum, len(e.Lists))
	length := len(e.Lists[0])
	for i, list := range e.Lists {
		if err = e.checkValueCount(length, len(list), i, cols); err != nil {
			return nil, errors.Trace(err)
		}
		e.currRow = int64(i)
		rows[i], err = e.getRow(cols, list)
		if err != nil {
			return nil, errors.Trace(err)
		}
	}
	return
}

func (e *InsertValues) getRow(cols []*table.Column, list []expression.Expression) ([]types.Datum, error) {
	vals := make([]types.Datum, len(list))
	for i, expr := range list {
		val, err := expr.Eval(nil)
		vals[i] = val
		if err != nil {
			return nil, errors.Trace(err)
		}
	}
	return e.fillRowData(cols, vals, false)
}

func (e *InsertValues) getRowsSelect(cols []*table.Column) ([][]types.Datum, error) {
	// process `insert|replace into ... select ... from ...`
	if e.SelectExec.Schema().Len() != len(cols) {
		return nil, ErrWrongValueCountOnRow.GenByArgs(1)
	}
	var rows [][]types.Datum
	for {
		innerRow, err := e.SelectExec.Next()
		if err != nil {
			return nil, errors.Trace(err)
		}
		if innerRow == nil {
			break
		}
		e.currRow = int64(len(rows))
		row, err := e.fillRowData(cols, innerRow.Data, false)
		if err != nil {
			return nil, errors.Trace(err)
		}
		rows = append(rows, row)
	}
	return rows, nil
}

func (e *InsertValues) fillRowData(cols []*table.Column, vals []types.Datum, ignoreErr bool) ([]types.Datum, error) {
	row := make([]types.Datum, len(e.Table.Cols()))
	hasValue := make([]bool, len(e.Table.Cols()))
	for i, v := range vals {
		offset := cols[i].Offset
		row[offset] = v
		hasValue[offset] = true
	}
	err := e.initDefaultValues(row, hasValue, ignoreErr)
	if err != nil {
		return nil, errors.Trace(err)
	}
	if err = table.CastValues(e.ctx, row, cols, ignoreErr); err != nil {
		return nil, errors.Trace(err)
	}
	if err = table.CheckNotNull(e.Table.Cols(), row); err != nil {
		return nil, errors.Trace(err)
	}
	return row, nil
}

func (e *InsertValues) filterErr(err error, ignoreErr bool) error {
	if err == nil {
		return nil
	}
	if !ignoreErr {
		return errors.Trace(err)
	}

	warnLog := fmt.Sprintf("ignore err:%v", errors.ErrorStack(err))
	e.handleLoadDataWarnings(err, warnLog)
	return nil
}

func (e *InsertValues) initDefaultValues(row []types.Datum, hasValue []bool, ignoreErr bool) error {
	var defaultValueCols []*table.Column
	strictSQL := e.ctx.GetSessionVars().StrictSQLMode
	sc := e.ctx.GetSessionVars().StmtCtx
	retryInfo := e.ctx.GetSessionVars().RetryInfo

	for i, c := range e.Table.Cols() {
<<<<<<< HEAD
		var needDefaultValue bool
		if !hasValue[i] {
			needDefaultValue = true
		} else if mysql.HasNotNullFlag(c.Flag) && row[i].IsNull() && !strictSQL {
			needDefaultValue = true
			// TODO: Append Warning ErrColumnCantNull.
=======
		// It's used for retry.
		if mysql.HasAutoIncrementFlag(c.Flag) && row[i].IsNull() &&
			e.ctx.GetSessionVars().RetryInfo.Retrying {
			id, err := e.ctx.GetSessionVars().RetryInfo.GetCurrAutoIncrementID()
			if err != nil {
				return errors.Trace(err)
			}
			row[i].SetInt64(id)
		}
		if !row[i].IsNull() {
			// Column value isn't nil and column isn't auto-increment, continue.
			if !mysql.HasAutoIncrementFlag(c.Flag) {
				continue
			}
			val, err := row[i].ToInt64(sc)
			if e.filterErr(errors.Trace(err), ignoreErr) != nil {
				return errors.Trace(err)
			}
			row[i].SetInt64(val)
			if val != 0 || (e.ctx.GetSessionVars().SQLMode&mysql.ModeNoAutoValueOnZero) > 0 {
				e.ctx.GetSessionVars().InsertID = uint64(val)
				e.Table.RebaseAutoID(val, true)
				continue
			}
>>>>>>> cb7b4009
		}
		if mysql.HasAutoIncrementFlag(c.Flag) {
			needDefaultValue = false // handle it later.
		}

		if needDefaultValue {
			var err error
			row[i], err = table.GetColDefaultValue(e.ctx, c.ToInfo())
			if e.filterErr(err, ignoreErr) != nil {
				return errors.Trace(err)
			}
			defaultValueCols = append(defaultValueCols, c)
		}

		// Adjust the value if this column has auto increment flag.
		if mysql.HasAutoIncrementFlag(c.Flag) {
			if retryInfo.Retrying {
				id, err := retryInfo.GetCurrAutoIncrementID()
				if err != nil {
					return errors.Trace(err)
				}
				row[i].SetInt64(id)
			} else {
				var err error
				var recordID int64
				if !row[i].IsNull() {
					recordID, err = row[i].ToInt64(sc)
					if e.filterErr(errors.Trace(err), ignoreErr) != nil {
						return errors.Trace(err)
					}
				}
				// Use the value if it's not null and not 0, otherwise alloc new id.
				// TODO: Consider NoAutoValueOnZero SQL mode and change the behavior here.
				if recordID != 0 {
					e.Table.RebaseAutoID(recordID, true)
					e.ctx.GetSessionVars().InsertID = uint64(recordID)
				} else {
					recordID, err = e.Table.AllocAutoID()
					if e.filterErr(errors.Trace(err), ignoreErr) != nil {
						return errors.Trace(err)
					}
					// It's compatible with mysql. So it sets last insert id to the first row.
					if e.currRow == 0 {
						e.lastInsertID = uint64(recordID)
					}
				}

				row[i].SetInt64(recordID)
				retryInfo.AddAutoIncrementID(recordID)
			}
		}
	}
	if err := table.CastValues(e.ctx, row, defaultValueCols, ignoreErr); err != nil {
		return errors.Trace(err)
	}

	return nil
}

// onDuplicateUpdate updates the duplicate row.
// TODO: Report rows affected and last insert id.
func (e *InsertExec) onDuplicateUpdate(row []types.Datum, h int64, cols []*expression.Assignment) error {
	data, err := e.Table.Row(e.ctx, h)
	if err != nil {
		return errors.Trace(err)
	}
	// See http://dev.mysql.com/doc/refman/5.7/en/miscellaneous-functions.html#function_values
	e.ctx.GetSessionVars().CurrInsertValues = row

	// evaluate assignment
	assignFlag := make([]bool, len(e.Table.Cols()))
	newData := make([]types.Datum, len(data))
	copy(newData, data)
	for _, col := range cols {
		val, err1 := col.Expr.Eval(newData)
		if err1 != nil {
			return errors.Trace(err1)
		}
		newData[col.Col.Index] = val
		assignFlag[col.Col.Index] = true
	}
	if _, err = updateRecord(e.ctx, h, data, newData, assignFlag, e.Table, true); err != nil {
		return errors.Trace(err)
	}
	return nil
}

func findColumnByName(t table.Table, tableName, colName string) (*table.Column, error) {
	if len(tableName) > 0 && !strings.EqualFold(tableName, t.Meta().Name.O) {
		return nil, errors.Errorf("unknown field %s.%s", tableName, colName)
	}

	c := table.FindCol(t.Cols(), colName)
	if c == nil {
		return nil, errors.Errorf("unknown field %s", colName)
	}
	return c, nil
}

// ReplaceExec represents a replace executor.
type ReplaceExec struct {
	*InsertValues
	Priority int
	finished bool
}

// Schema implements the Executor Schema interface.
func (e *ReplaceExec) Schema() *expression.Schema {
	return expression.NewSchema()
}

// Close implements the Executor Close interface.
func (e *ReplaceExec) Close() error {
	if e.SelectExec != nil {
		return e.SelectExec.Close()
	}
	return nil
}

// Open implements the Executor Open interface.
func (e *ReplaceExec) Open() error {
	if e.SelectExec != nil {
		return e.SelectExec.Open()
	}
	return nil
}

// Next implements the Executor Next interface.
func (e *ReplaceExec) Next() (*Row, error) {
	if e.finished {
		return nil, nil
	}
	cols, err := e.getColumns(e.Table.Cols())
	if err != nil {
		return nil, errors.Trace(err)
	}

	var rows [][]types.Datum
	if e.SelectExec != nil {
		rows, err = e.getRowsSelect(cols)
	} else {
		rows, err = e.getRows(cols)
	}
	if err != nil {
		return nil, errors.Trace(err)
	}

	/*
	 * MySQL uses the following algorithm for REPLACE (and LOAD DATA ... REPLACE):
	 *  1. Try to insert the new row into the table
	 *  2. While the insertion fails because a duplicate-key error occurs for a primary key or unique index:
	 *  3. Delete from the table the conflicting row that has the duplicate key value
	 *  4. Try again to insert the new row into the table
	 * See http://dev.mysql.com/doc/refman/5.7/en/replace.html
	 *
	 * For REPLACE statements, the affected-rows value is 2 if the new row replaced an old row,
	 * because in this case, one row was inserted after the duplicate was deleted.
	 * See http://dev.mysql.com/doc/refman/5.7/en/mysql-affected-rows.html
	 */
	idx := 0
	rowsLen := len(rows)
	sc := e.ctx.GetSessionVars().StmtCtx
	for {
		if idx >= rowsLen {
			break
		}
		row := rows[idx]
		h, err1 := e.Table.AddRecord(e.ctx, row)
		if err1 == nil {
			getDirtyDB(e.ctx).addRow(e.Table.Meta().ID, h, row)
			idx++
			continue
		}
		if err1 != nil && !terror.ErrorEqual(err1, kv.ErrKeyExists) {
			return nil, errors.Trace(err1)
		}
		oldRow, err1 := e.Table.Row(e.ctx, h)
		if err1 != nil {
			return nil, errors.Trace(err1)
		}
		rowUnchanged, err1 := types.EqualDatums(sc, oldRow, row)
		if err1 != nil {
			return nil, errors.Trace(err1)
		}
		if rowUnchanged {
			// If row unchanged, we do not need to do insert.
			e.ctx.GetSessionVars().StmtCtx.AddAffectedRows(1)
			idx++
			continue
		}
		// Remove current row and try replace again.
		err1 = e.Table.RemoveRecord(e.ctx, h, oldRow)
		if err1 != nil {
			return nil, errors.Trace(err1)
		}
		getDirtyDB(e.ctx).deleteRow(e.Table.Meta().ID, h)
		e.ctx.GetSessionVars().StmtCtx.AddAffectedRows(1)
	}

	if e.lastInsertID != 0 {
		e.ctx.GetSessionVars().SetLastInsertID(e.lastInsertID)
	}
	e.finished = true
	return nil, nil
}

// UpdateExec represents a new update executor.
type UpdateExec struct {
	baseExecutor

	SelectExec  Executor
	OrderedList []*expression.Assignment

	// updatedRowKeys is a map for unique (Table, handle) pair.
	updatedRowKeys map[table.Table]map[int64]struct{}

	rows        []*Row          // The rows fetched from TableExec.
	newRowsData [][]types.Datum // The new values to be set.
	fetched     bool
	cursor      int
}

// Next implements the Executor Next interface.
func (e *UpdateExec) Next() (*Row, error) {
	if !e.fetched {
		err := e.fetchRows()
		if err != nil {
			return nil, errors.Trace(err)
		}
		e.fetched = true
	}

	assignFlag, err := getUpdateColumns(e.OrderedList, e.SelectExec.Schema().Len())
	if err != nil {
		return nil, errors.Trace(err)
	}
	if e.cursor >= len(e.rows) {
		return nil, nil
	}
	if e.updatedRowKeys == nil {
		e.updatedRowKeys = make(map[table.Table]map[int64]struct{})
	}
	row := e.rows[e.cursor]
	newData := e.newRowsData[e.cursor]
	for _, entry := range row.RowKeys {
		tbl := entry.Tbl
		if e.updatedRowKeys[tbl] == nil {
			e.updatedRowKeys[tbl] = make(map[int64]struct{})
		}
		offset := getTableOffset(e.SelectExec.Schema(), entry)
		end := offset + len(tbl.WritableCols())
		handle := entry.Handle
		oldData := row.Data[offset:end]
		newTableData := newData[offset:end]
		flags := assignFlag[offset:end]
		_, ok := e.updatedRowKeys[tbl][handle]
		if ok {
			// Each matched row is updated once, even if it matches the conditions multiple times.
			continue
		}
		// Update row
		changed, err1 := updateRecord(e.ctx, handle, oldData, newTableData, flags, tbl, false)
		if err1 != nil {
			return nil, errors.Trace(err1)
		}
		if changed {
			e.updatedRowKeys[tbl][handle] = struct{}{}
		}
	}
	e.cursor++
	return &Row{}, nil
}

func getUpdateColumns(assignList []*expression.Assignment, schemaLen int) ([]bool, error) {
	assignFlag := make([]bool, schemaLen)
	for _, v := range assignList {
		idx := v.Col.Index
		if v != nil {
			assignFlag[idx] = true
		}
	}
	return assignFlag, nil
}

func (e *UpdateExec) fetchRows() error {
	for {
		row, err := e.SelectExec.Next()
		if err != nil {
			return errors.Trace(err)
		}
		if row == nil {
			return nil
		}
		newRowData := make([]types.Datum, len(row.Data))
		copy(newRowData, row.Data)
		for _, assign := range e.OrderedList {
			val, err := assign.Expr.Eval(newRowData)
			if err != nil {
				return errors.Trace(err)
			}
			newRowData[assign.Col.Index] = val
		}
		e.rows = append(e.rows, row)
		e.newRowsData = append(e.newRowsData, newRowData)
	}
}

func getTableOffset(schema *expression.Schema, entry *RowKeyEntry) int {
	for i := 0; i < schema.Len(); i++ {
		s := schema.Columns[i]
		if s.TblName.L == entry.TableName {
			return i
		}
	}
	return 0
}

// Close implements the Executor Close interface.
func (e *UpdateExec) Close() error {
	return e.SelectExec.Close()
}

// Open implements the Executor Open interface.
func (e *UpdateExec) Open() error {
	return e.SelectExec.Open()
}<|MERGE_RESOLUTION|>--- conflicted
+++ resolved
@@ -890,48 +890,18 @@
 func (e *InsertValues) initDefaultValues(row []types.Datum, hasValue []bool, ignoreErr bool) error {
 	var defaultValueCols []*table.Column
 	strictSQL := e.ctx.GetSessionVars().StrictSQLMode
-	sc := e.ctx.GetSessionVars().StmtCtx
-	retryInfo := e.ctx.GetSessionVars().RetryInfo
 
 	for i, c := range e.Table.Cols() {
-<<<<<<< HEAD
 		var needDefaultValue bool
 		if !hasValue[i] {
 			needDefaultValue = true
 		} else if mysql.HasNotNullFlag(c.Flag) && row[i].IsNull() && !strictSQL {
 			needDefaultValue = true
 			// TODO: Append Warning ErrColumnCantNull.
-=======
-		// It's used for retry.
-		if mysql.HasAutoIncrementFlag(c.Flag) && row[i].IsNull() &&
-			e.ctx.GetSessionVars().RetryInfo.Retrying {
-			id, err := e.ctx.GetSessionVars().RetryInfo.GetCurrAutoIncrementID()
-			if err != nil {
-				return errors.Trace(err)
-			}
-			row[i].SetInt64(id)
-		}
-		if !row[i].IsNull() {
-			// Column value isn't nil and column isn't auto-increment, continue.
-			if !mysql.HasAutoIncrementFlag(c.Flag) {
-				continue
-			}
-			val, err := row[i].ToInt64(sc)
-			if e.filterErr(errors.Trace(err), ignoreErr) != nil {
-				return errors.Trace(err)
-			}
-			row[i].SetInt64(val)
-			if val != 0 || (e.ctx.GetSessionVars().SQLMode&mysql.ModeNoAutoValueOnZero) > 0 {
-				e.ctx.GetSessionVars().InsertID = uint64(val)
-				e.Table.RebaseAutoID(val, true)
-				continue
-			}
->>>>>>> cb7b4009
 		}
 		if mysql.HasAutoIncrementFlag(c.Flag) {
 			needDefaultValue = false // handle it later.
 		}
-
 		if needDefaultValue {
 			var err error
 			row[i], err = table.GetColDefaultValue(e.ctx, c.ToInfo())
@@ -943,39 +913,8 @@
 
 		// Adjust the value if this column has auto increment flag.
 		if mysql.HasAutoIncrementFlag(c.Flag) {
-			if retryInfo.Retrying {
-				id, err := retryInfo.GetCurrAutoIncrementID()
-				if err != nil {
-					return errors.Trace(err)
-				}
-				row[i].SetInt64(id)
-			} else {
-				var err error
-				var recordID int64
-				if !row[i].IsNull() {
-					recordID, err = row[i].ToInt64(sc)
-					if e.filterErr(errors.Trace(err), ignoreErr) != nil {
-						return errors.Trace(err)
-					}
-				}
-				// Use the value if it's not null and not 0, otherwise alloc new id.
-				// TODO: Consider NoAutoValueOnZero SQL mode and change the behavior here.
-				if recordID != 0 {
-					e.Table.RebaseAutoID(recordID, true)
-					e.ctx.GetSessionVars().InsertID = uint64(recordID)
-				} else {
-					recordID, err = e.Table.AllocAutoID()
-					if e.filterErr(errors.Trace(err), ignoreErr) != nil {
-						return errors.Trace(err)
-					}
-					// It's compatible with mysql. So it sets last insert id to the first row.
-					if e.currRow == 0 {
-						e.lastInsertID = uint64(recordID)
-					}
-				}
-
-				row[i].SetInt64(recordID)
-				retryInfo.AddAutoIncrementID(recordID)
+			if err := e.adjustAutoIncrementDatum(row, i, c, ignoreErr); err != nil {
+				return errors.Trace(err)
 			}
 		}
 	}
@@ -983,6 +922,52 @@
 		return errors.Trace(err)
 	}
 
+	return nil
+}
+
+func (e *InsertValues) adjustAutoIncrementDatum(row []types.Datum, i int, c *table.Column, ignoreErr bool) error {
+	retryInfo := e.ctx.GetSessionVars().RetryInfo
+	if retryInfo.Retrying {
+		id, err := retryInfo.GetCurrAutoIncrementID()
+		if err != nil {
+			return errors.Trace(err)
+		}
+		row[i].SetInt64(id)
+		return nil
+	}
+
+	var err error
+	var recordID int64
+	if !row[i].IsNull() {
+		recordID, err = row[i].ToInt64(e.ctx.GetSessionVars().StmtCtx)
+		if e.filterErr(errors.Trace(err), ignoreErr) != nil {
+			return errors.Trace(err)
+		}
+	}
+	// Use the value if it's not null and not 0.
+	if recordID != 0 {
+		e.Table.RebaseAutoID(recordID, true)
+		e.ctx.GetSessionVars().InsertID = uint64(recordID)
+		row[i].SetInt64(recordID)
+		retryInfo.AddAutoIncrementID(recordID)
+		return nil
+	}
+
+	// Change NULL to auto id.
+	// Change value 0 to auto id, if NoAutoValueOnZero SQL mode is not set.
+	if row[i].IsNull() || e.ctx.GetSessionVars().SQLMode&mysql.ModeNoAutoValueOnZero == 0 {
+		recordID, err = e.Table.AllocAutoID()
+		if e.filterErr(errors.Trace(err), ignoreErr) != nil {
+			return errors.Trace(err)
+		}
+		// It's compatible with mysql. So it sets last insert id to the first row.
+		if e.currRow == 0 {
+			e.lastInsertID = uint64(recordID)
+		}
+	}
+
+	row[i].SetInt64(recordID)
+	retryInfo.AddAutoIncrementID(recordID)
 	return nil
 }
 
