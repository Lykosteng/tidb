--- conflicted
+++ resolved
@@ -170,13 +170,9 @@
 		}, updatedRegions
 	}
 	h.startKey, h.endKey = region.StartKey, region.EndKey
-<<<<<<< HEAD
-	return nil, nil
-=======
 	h.rawStartKey = MvccKey(h.startKey).Raw()
 	h.rawEndKey = MvccKey(h.endKey).Raw()
-	return nil
->>>>>>> 24dd32c5
+	return nil, nil
 }
 
 func (h *rpcHandler) checkSize(req *kvrpcpb.Request) *errorpb.Error {
