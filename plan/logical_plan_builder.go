// Copyright 2016 PingCAP, Inc.
//
// Licensed under the Apache License, Version 2.0 (the "License");
// you may not use this file except in compliance with the License.
// You may obtain a copy of the License at
//
//     http://www.apache.org/licenses/LICENSE-2.0
//
// Unless required by applicable law or agreed to in writing, software
// distributed under the License is distributed on an "AS IS" BASIS,
// See the License for the specific language governing permissions and
// limitations under the License.

package plan

import (
	"fmt"
	"sort"

	"github.com/juju/errors"
	"github.com/pingcap/tidb/ast"
	"github.com/pingcap/tidb/expression"
	"github.com/pingcap/tidb/model"
	"github.com/pingcap/tidb/mysql"
	"github.com/pingcap/tidb/sessionctx"
	"github.com/pingcap/tidb/sessionctx/variable"
	"github.com/pingcap/tidb/statistics"
	"github.com/pingcap/tidb/table"
	"github.com/pingcap/tidb/util/types"
)

const (
	// TiDBMergeJoin is hint enforce merge join.
	TiDBMergeJoin = "tidb_smj"
	// TiDBIndexNestedLoopJoin is hint enforce index nested loop join.
	TiDBIndexNestedLoopJoin = "tidb_inlj"
)

type idAllocator struct {
	id int
}

func (a *idAllocator) allocID() string {
	a.id++
	return fmt.Sprintf("_%d", a.id)
}

func (p *LogicalAggregation) collectGroupByColumns() {
	p.groupByCols = p.groupByCols[:0]
	for _, item := range p.GroupByItems {
		if col, ok := item.(*expression.Column); ok {
			p.groupByCols = append(p.groupByCols, col)
		}
	}
}

func (b *planBuilder) buildAggregation(p LogicalPlan, aggFuncList []*ast.AggregateFuncExpr, gbyItems []expression.Expression) (LogicalPlan, map[int]int) {
	b.optFlag = b.optFlag | flagBuildKeyInfo
	b.optFlag = b.optFlag | flagAggregationOptimize

	agg := LogicalAggregation{AggFuncs: make([]expression.AggregationFunction, 0, len(aggFuncList))}.init(b.allocator, b.ctx)
	schema := expression.NewSchema(make([]*expression.Column, 0, len(aggFuncList)+p.Schema().Len())...)
	// aggIdxMap maps the old index to new index after applying common aggregation functions elimination.
	aggIndexMap := make(map[int]int)
	for i, aggFunc := range aggFuncList {
		var newArgList []expression.Expression
		for _, arg := range aggFunc.Args {
			newArg, np, err := b.rewrite(arg, p, nil, true)
			if err != nil {
				b.err = errors.Trace(err)
				return nil, nil
			}
			p = np
			newArgList = append(newArgList, newArg)
		}
		newFunc := expression.NewAggFunction(aggFunc.F, newArgList, aggFunc.Distinct)
		combined := false
		for j, oldFunc := range agg.AggFuncs {
			if oldFunc.Equal(newFunc, b.ctx) {
				aggIndexMap[i] = j
				combined = true
				break
			}
		}
		if !combined {
			position := len(agg.AggFuncs)
			aggIndexMap[i] = position
			agg.AggFuncs = append(agg.AggFuncs, newFunc)
			schema.Append(&expression.Column{
				FromID:      agg.id,
				ColName:     model.NewCIStr(fmt.Sprintf("%s_col_%d", agg.id, position)),
				Position:    position,
				IsAggOrSubq: true,
				RetType:     aggFunc.GetType()})
		}
	}
	for _, col := range p.Schema().Columns {
		newFunc := expression.NewAggFunction(ast.AggFuncFirstRow, []expression.Expression{col.Clone()}, false)
		agg.AggFuncs = append(agg.AggFuncs, newFunc)
		schema.Append(col.Clone().(*expression.Column))
	}
	addChild(agg, p)
	agg.GroupByItems = gbyItems
	agg.SetSchema(schema)
	agg.collectGroupByColumns()
	return agg, aggIndexMap
}

func (b *planBuilder) buildResultSetNode(node ast.ResultSetNode) LogicalPlan {
	switch x := node.(type) {
	case *ast.Join:
		return b.buildJoin(x)
	case *ast.TableSource:
		var p LogicalPlan
		switch v := x.Source.(type) {
		case *ast.SelectStmt:
			p = b.buildSelect(v)
		case *ast.UnionStmt:
			p = b.buildUnion(v)
		case *ast.TableName:
			p = b.buildDataSource(v)
		default:
			b.err = ErrUnsupportedType.Gen("unsupported table source type %T", v)
			return nil
		}
		if b.err != nil {
			return nil
		}
		if v, ok := p.(*DataSource); ok {
			v.TableAsName = &x.AsName
		}
		if x.AsName.L != "" {
			for _, col := range p.Schema().Columns {
				col.TblName = x.AsName
				col.DBName = model.NewCIStr("")
			}
		}
		return p
	case *ast.SelectStmt:
		return b.buildSelect(x)
	case *ast.UnionStmt:
		return b.buildUnion(x)
	default:
		b.err = ErrUnsupportedType.Gen("unsupported table source type %T", x)
		return nil
	}
}

func extractCorColumns(expr expression.Expression) (cols []*expression.CorrelatedColumn) {
	switch v := expr.(type) {
	case *expression.CorrelatedColumn:
		return []*expression.CorrelatedColumn{v}
	case *expression.ScalarFunction:
		for _, arg := range v.GetArgs() {
			cols = append(cols, extractCorColumns(arg)...)
		}
	}
	return
}

func extractOnCondition(conditions []expression.Expression, left LogicalPlan, right LogicalPlan) (
	eqCond []*expression.ScalarFunction, leftCond []expression.Expression, rightCond []expression.Expression,
	otherCond []expression.Expression) {
	for _, expr := range conditions {
		binop, ok := expr.(*expression.ScalarFunction)
		if ok && binop.FuncName.L == ast.EQ {
			ln, lOK := binop.GetArgs()[0].(*expression.Column)
			rn, rOK := binop.GetArgs()[1].(*expression.Column)
			if lOK && rOK {
				if left.Schema().Contains(ln) && right.Schema().Contains(rn) {
					eqCond = append(eqCond, binop)
					continue
				}
				if left.Schema().Contains(rn) && right.Schema().Contains(ln) {
					cond, _ := expression.NewFunction(binop.GetCtx(), ast.EQ, types.NewFieldType(mysql.TypeTiny), rn, ln)
					eqCond = append(eqCond, cond.(*expression.ScalarFunction))
					continue
				}
			}
		}
		columns := expression.ExtractColumns(expr)
		allFromLeft, allFromRight := true, true
		for _, col := range columns {
			if !left.Schema().Contains(col) {
				allFromLeft = false
			}
			if !right.Schema().Contains(col) {
				allFromRight = false
			}
		}
		if allFromRight {
			rightCond = append(rightCond, expr)
		} else if allFromLeft {
			leftCond = append(leftCond, expr)
		} else {
			otherCond = append(otherCond, expr)
		}
	}
	return
}

func extractTableAlias(p LogicalPlan) *model.CIStr {
	if dataSource, ok := p.(*DataSource); ok {
		if dataSource.TableAsName.L != "" {
			return dataSource.TableAsName
		}
		return &dataSource.tableInfo.Name
	} else if len(p.Schema().Columns) > 0 {
		if p.Schema().Columns[0].TblName.L != "" {
			return &(p.Schema().Columns[0].TblName)
		}
	}
	return nil
}

func (b *planBuilder) buildJoin(join *ast.Join) LogicalPlan {
	if join.Right == nil {
		return b.buildResultSetNode(join.Left)
	}
	b.optFlag = b.optFlag | flagPredicatePushDown
	leftPlan := b.buildResultSetNode(join.Left)
	rightPlan := b.buildResultSetNode(join.Right)
	leftAlias := extractTableAlias(leftPlan)
	rightAlias := extractTableAlias(rightPlan)

	newSchema := expression.MergeSchema(leftPlan.Schema(), rightPlan.Schema())
	joinPlan := LogicalJoin{}.init(b.allocator, b.ctx)
	addChild(joinPlan, leftPlan)
	addChild(joinPlan, rightPlan)
	joinPlan.SetSchema(newSchema)

	// Merge sub join's redundantSchema into this join plan. When handle query like
	// select t2.a from (t1 join t2 using (a)) join t3 using (a);
	// we can simply search in the top level join plan to find redundant column.
	var lRedundant, rRedundant *expression.Schema
	if left, ok := leftPlan.(*LogicalJoin); ok && left.redundantSchema != nil {
		lRedundant = left.redundantSchema
	}
	if right, ok := rightPlan.(*LogicalJoin); ok && right.redundantSchema != nil {
		rRedundant = right.redundantSchema
	}
	joinPlan.redundantSchema = expression.MergeSchema(lRedundant, rRedundant)

	if b.TableHints() != nil {
		joinPlan.preferMergeJoin = b.TableHints().ifPreferMergeJoin(leftAlias, rightAlias)
		if b.TableHints().ifPreferINLJ(leftAlias) {
			joinPlan.preferINLJ = joinPlan.preferINLJ | preferLeftAsOuter
		}
		if b.TableHints().ifPreferINLJ(rightAlias) {
			joinPlan.preferINLJ = joinPlan.preferINLJ | preferRightAsOuter
		}
		if joinPlan.preferMergeJoin && joinPlan.preferINLJ > 0 {
			b.err = errors.New("Optimizer Hints is conflict")
			return nil
		}
	}

	if join.Using != nil {
		if err := b.buildUsingClause(joinPlan, leftPlan, rightPlan, join); err != nil {
			b.err = err
			return nil
		}
	} else if join.On != nil {
		onExpr, _, err := b.rewrite(join.On.Expr, joinPlan, nil, false)
		if err != nil {
			b.err = err
			return nil
		}
		if onExpr.IsCorrelated() {
			b.err = errors.New("ON condition doesn't support subqueries yet")
			return nil
		}
		onCondition := expression.SplitCNFItems(onExpr)
		joinPlan.attachOnConds(onCondition)
	} else if joinPlan.JoinType == InnerJoin {
		joinPlan.cartesianJoin = true
	}
	if join.Tp == ast.LeftJoin {
		joinPlan.JoinType = LeftOuterJoin
		joinPlan.DefaultValues = make([]types.Datum, rightPlan.Schema().Len())
	} else if join.Tp == ast.RightJoin {
		joinPlan.JoinType = RightOuterJoin
		joinPlan.DefaultValues = make([]types.Datum, leftPlan.Schema().Len())
	} else {
		joinPlan.JoinType = InnerJoin
	}
	return joinPlan
}

// buildUsingClause do redundant column elimination and column ordering based on using clause.
// According to standard SQL, producing this display order:
// First, coalesced common columns of the two joined tables, in the order in which they occur in the first table.
// Second, columns unique to the first table, in order in which they occur in that table.
// Third, columns unique to the second table, in order in which they occur in that table.
func (b *planBuilder) buildUsingClause(p *LogicalJoin, leftPlan, rightPlan LogicalPlan, join *ast.Join) error {
	lsc := leftPlan.Schema().Clone()
	rsc := rightPlan.Schema().Clone()

	schemaCols := make([]*expression.Column, 0, len(lsc.Columns)+len(rsc.Columns)-len(join.Using))
	redundantCols := make([]*expression.Column, 0, len(join.Using))
	conds := make([]*expression.ScalarFunction, 0, len(join.Using))

	redundant := make(map[string]bool, len(join.Using))
	for _, col := range join.Using {
		var (
			err    error
			lc, rc *expression.Column
			cond   expression.Expression
		)

		if lc, err = lsc.FindColumn(col); err != nil {
			return errors.Trace(err)
		}
		if rc, err = rsc.FindColumn(col); err != nil {
			return errors.Trace(err)
		}
		redundant[col.Name.L] = true
		if lc == nil || rc == nil {
			// Same as MySQL.
			return ErrUnknownColumn.GenByArgs(col.Name, "from clause")
		}

		if cond, err = expression.NewFunction(b.ctx, ast.EQ, types.NewFieldType(mysql.TypeTiny), lc, rc); err != nil {
			return errors.Trace(err)
		}
		conds = append(conds, cond.(*expression.ScalarFunction))

		if join.Tp == ast.RightJoin {
			schemaCols = append(schemaCols, rc)
			redundantCols = append(redundantCols, lc)
		} else {
			schemaCols = append(schemaCols, lc)
			redundantCols = append(redundantCols, rc)
		}
	}

	// Columns in using clause may not ordered in the order in which they occur in the first table, so reorder them.
	sort.Slice(schemaCols, func(i, j int) bool {
		return schemaCols[i].Position < schemaCols[j].Position
	})

	if join.Tp == ast.RightJoin {
		lsc, rsc = rsc, lsc
	}
	for _, col := range lsc.Columns {
		if !redundant[col.ColName.L] {
			schemaCols = append(schemaCols, col)
		}
	}
	for _, col := range rsc.Columns {
		if !redundant[col.ColName.L] {
			schemaCols = append(schemaCols, col)
		}
	}

	p.SetSchema(expression.NewSchema(schemaCols...))
	p.EqualConditions = append(conds, p.EqualConditions...)

	// p.redundantSchema may contains columns which are merged from sub join, so merge it with redundantCols.
	p.redundantSchema = expression.MergeSchema(p.redundantSchema, expression.NewSchema(redundantCols...))

	return nil
}

func (b *planBuilder) buildSelection(p LogicalPlan, where ast.ExprNode, AggMapper map[*ast.AggregateFuncExpr]int) LogicalPlan {
	b.optFlag = b.optFlag | flagPredicatePushDown
	conditions := splitWhere(where)
	expressions := make([]expression.Expression, 0, len(conditions))
	selection := Selection{}.init(b.allocator, b.ctx)
	for _, cond := range conditions {
		expr, np, err := b.rewrite(cond, p, AggMapper, false)
		if err != nil {
			b.err = err
			return nil
		}
		p = np
		if expr == nil {
			continue
		}
		expressions = append(expressions, expression.SplitCNFItems(expr)...)
	}
	if len(expressions) == 0 {
		return p
	}
	selection.Conditions = expressions
	selection.SetSchema(p.Schema().Clone())
	addChild(selection, p)
	return selection
}

// buildProjection returns a Projection plan and non-aux columns length.
func (b *planBuilder) buildProjection(p LogicalPlan, fields []*ast.SelectField, mapper map[*ast.AggregateFuncExpr]int) (LogicalPlan, int) {
	proj := Projection{Exprs: make([]expression.Expression, 0, len(fields))}.init(b.allocator, b.ctx)
	schema := expression.NewSchema(make([]*expression.Column, 0, len(fields))...)
	oldLen := 0
	for _, field := range fields {
		newExpr, np, err := b.rewrite(field.Expr, p, mapper, true)
		if err != nil {
			b.err = errors.Trace(err)
			return nil, oldLen
		}
		p = np
		proj.Exprs = append(proj.Exprs, newExpr)
		var tblName, colName model.CIStr
		if field.AsName.L != "" {
			colName = field.AsName
		} else if c, ok := newExpr.(*expression.Column); ok && !c.IsAggOrSubq {
			if astCol, ok := getInnerFromParentheses(field.Expr).(*ast.ColumnNameExpr); ok {
				colName = astCol.Name.Name
				tblName = astCol.Name.Table
			} else {
				colName = c.ColName
				tblName = c.TblName
			}
		} else {
			// When the query is select t.a from t group by a; The Column Name should be a but not t.a;
			if agg, ok := field.Expr.(*ast.AggregateFuncExpr); ok && agg.F == ast.AggFuncFirstRow {
				if col, ok := agg.Args[0].(*ast.ColumnNameExpr); ok {
					colName = col.Name.Name
				}
			} else {
				innerExpr := getInnerFromParentheses(field.Expr)
				if _, ok := innerExpr.(*ast.ValueExpr); ok && innerExpr.Text() != "" {
					colName = model.NewCIStr(innerExpr.Text())
				} else {
					colName = model.NewCIStr(field.Text())
				}
			}
		}
		col := &expression.Column{
			FromID:  proj.id,
			TblName: tblName,
			ColName: colName,
			RetType: newExpr.GetType(),
		}
		if !field.Auxiliary {
			oldLen++
		}
		schema.Append(col)
		col.Position = schema.Len()
	}
	proj.SetSchema(schema)
	addChild(proj, p)
	return proj, oldLen
}

func (b *planBuilder) buildDistinct(child LogicalPlan, length int) LogicalPlan {
	b.optFlag = b.optFlag | flagBuildKeyInfo
	b.optFlag = b.optFlag | flagAggregationOptimize
	agg := LogicalAggregation{
		AggFuncs:     make([]expression.AggregationFunction, 0, child.Schema().Len()),
		GroupByItems: expression.Column2Exprs(child.Schema().Clone().Columns[:length]),
	}.init(b.allocator, b.ctx)
	agg.collectGroupByColumns()
	for _, col := range child.Schema().Columns {
		agg.AggFuncs = append(agg.AggFuncs, expression.NewAggFunction(ast.AggFuncFirstRow, []expression.Expression{col}, false))
	}
	addChild(agg, child)
	agg.SetSchema(child.Schema().Clone())
	return agg
}

func (b *planBuilder) buildUnion(union *ast.UnionStmt) LogicalPlan {
	u := Union{}.init(b.allocator, b.ctx)
	u.children = make([]Plan, len(union.SelectList.Selects))
	for i, sel := range union.SelectList.Selects {
		u.children[i] = b.buildSelect(sel)
	}
	firstSchema := u.children[0].Schema().Clone()
	for i, sel := range u.children {
		if firstSchema.Len() != sel.Schema().Len() {
			b.err = errors.New("The used SELECT statements have a different number of columns")
			return nil
		}
		if _, ok := sel.(*Projection); !ok {
			proj := Projection{Exprs: expression.Column2Exprs(sel.Schema().Columns)}.init(b.allocator, b.ctx)
			proj.SetSchema(sel.Schema().Clone())
			sel.SetParents(proj)
			proj.SetChildren(sel)
			sel = proj
			u.children[i] = proj
		}
		for i, col := range sel.Schema().Columns {
			/*
			 * The lengths of the columns in the UNION result take into account the values retrieved by all of the SELECT statements
			 * SELECT REPEAT('a',1) UNION SELECT REPEAT('b',10);
			 * +---------------+
			 * | REPEAT('a',1) |
			 * +---------------+
			 * | a             |
			 * | bbbbbbbbbb    |
			 * +---------------+
			 */
			if col.RetType.Flen > firstSchema.Columns[i].RetType.Flen {
				firstSchema.Columns[i].RetType.Flen = col.RetType.Flen
			}
			// For select nul union select "abc", we should not convert "abc" to nil.
			// And the result field type should be VARCHAR.
			if firstSchema.Columns[i].RetType.Tp == 0 || firstSchema.Columns[i].RetType.Tp == mysql.TypeNull {
				firstSchema.Columns[i].RetType.Tp = col.RetType.Tp
			}
		}
		sel.SetParents(u)
	}
	for _, v := range firstSchema.Columns {
		v.FromID = u.id
		v.DBName = model.NewCIStr("")
	}

	u.SetSchema(firstSchema)
	var p LogicalPlan
	p = u
	if union.Distinct {
		p = b.buildDistinct(u, u.Schema().Len())
	}
	if union.OrderBy != nil {
		p = b.buildSort(p, union.OrderBy.Items, nil)
	}
	if union.Limit != nil {
		p = b.buildLimit(p, union.Limit)
	}
	return p
}

// ByItems wraps a "by" item.
type ByItems struct {
	Expr expression.Expression
	Desc bool
}

// String implements fmt.Stringer interface.
func (by *ByItems) String() string {
	if by.Desc {
		return fmt.Sprintf("%s true", by.Expr)
	}
	return by.Expr.String()
}

func (b *planBuilder) buildSort(p LogicalPlan, byItems []*ast.ByItem, aggMapper map[*ast.AggregateFuncExpr]int) LogicalPlan {
	sort := Sort{}.init(b.allocator, b.ctx)
	exprs := make([]*ByItems, 0, len(byItems))
	for _, item := range byItems {
		it, np, err := b.rewrite(item.Expr, p, aggMapper, true)
		if err != nil {
			b.err = err
			return nil
		}
		p = np
		exprs = append(exprs, &ByItems{Expr: it, Desc: item.Desc})
	}
	sort.ByItems = exprs
	addChild(sort, p)
	sort.SetSchema(p.Schema().Clone())
	return sort
}

// getUintForLimitOffset gets uint64 value for limit/offset.
// For ordinary statement, limit/offset should be uint64 constant value.
// For prepared statement, limit/offset is string. We should convert it to uint64.
func getUintForLimitOffset(sc *variable.StatementContext, val interface{}) (uint64, error) {
	switch v := val.(type) {
	case uint64:
		return v, nil
	case int64:
		if v >= 0 {
			return uint64(v), nil
		}
	case string:
		uVal, err := types.StrToUint(sc, v)
		return uVal, errors.Trace(err)
	}
	return 0, errors.Errorf("Invalid type %T for Limit/Offset", val)
}

func (b *planBuilder) buildLimit(src LogicalPlan, limit *ast.Limit) LogicalPlan {
	if UseDAGPlanBuilder(b.ctx) {
		b.optFlag = b.optFlag | flagPushDownTopN
	}
	var (
		offset, count uint64
		err           error
	)
	sc := b.ctx.GetSessionVars().StmtCtx
	if limit.Offset != nil {
		offset, err = getUintForLimitOffset(sc, limit.Offset.GetValue())
		if err != nil {
			b.err = ErrWrongArguments
			return nil
		}
	}
	if limit.Count != nil {
		count, err = getUintForLimitOffset(sc, limit.Count.GetValue())
		if err != nil {
			b.err = ErrWrongArguments
			return nil
		}
	}

	li := Limit{
		Offset: offset,
		Count:  count,
	}.init(b.allocator, b.ctx)
	addChild(li, src)
	li.SetSchema(src.Schema().Clone())
	return li
}

// colMatch(a,b) means that if a match b, e.g. t.a can match test.t.a but test.t.a can't match t.a.
// Because column a want column from database test exactly.
func colMatch(a *ast.ColumnName, b *ast.ColumnName) bool {
	if a.Schema.L == "" || a.Schema.L == b.Schema.L {
		if a.Table.L == "" || a.Table.L == b.Table.L {
			return a.Name.L == b.Name.L
		}
	}
	return false
}

func matchField(f *ast.SelectField, col *ast.ColumnNameExpr, ignoreAsName bool) bool {
	// if col specify a table name, resolve from table source directly.
	if col.Name.Table.L == "" {
		if f.AsName.L == "" || ignoreAsName {
			if curCol, isCol := f.Expr.(*ast.ColumnNameExpr); isCol {
				return curCol.Name.Name.L == col.Name.Name.L
			}
			// a expression without as name can't be matched.
			return false
		}
		return f.AsName.L == col.Name.Name.L
	}
	return false
}

func resolveFromSelectFields(v *ast.ColumnNameExpr, fields []*ast.SelectField, ignoreAsName bool) (index int, err error) {
	var matchedExpr ast.ExprNode
	index = -1
	for i, field := range fields {
		if field.Auxiliary {
			continue
		}
		if matchField(field, v, ignoreAsName) {
			curCol, isCol := field.Expr.(*ast.ColumnNameExpr)
			if !isCol {
				return i, nil
			}
			if matchedExpr == nil {
				matchedExpr = curCol
				index = i
			} else if !colMatch(matchedExpr.(*ast.ColumnNameExpr).Name, curCol.Name) &&
				!colMatch(curCol.Name, matchedExpr.(*ast.ColumnNameExpr).Name) {
				return -1, ErrAmbiguous.GenByArgs(curCol.Name.Name.L)
			}
		}
	}
	return
}

// AggregateFuncExtractor visits Expr tree.
// It converts ColunmNameExpr to AggregateFuncExpr and collects AggregateFuncExpr.
type havingAndOrderbyExprResolver struct {
	inAggFunc    bool
	inExpr       bool
	orderBy      bool
	err          error
	p            LogicalPlan
	selectFields []*ast.SelectField
	aggMapper    map[*ast.AggregateFuncExpr]int
	colMapper    map[*ast.ColumnNameExpr]int
	gbyItems     []*ast.ByItem
	outerSchemas []*expression.Schema
}

// Enter implements Visitor interface.
func (a *havingAndOrderbyExprResolver) Enter(n ast.Node) (node ast.Node, skipChildren bool) {
	switch n.(type) {
	case *ast.AggregateFuncExpr:
		a.inAggFunc = true
	case *ast.ParamMarkerExpr, *ast.ColumnNameExpr, *ast.ColumnName:
	case *ast.SubqueryExpr, *ast.ExistsSubqueryExpr:
		// Enter a new context, skip it.
		// For example: select sum(c) + c + exists(select c from t) from t;
		return n, true
	default:
		a.inExpr = true
	}
	return n, false
}

func (a *havingAndOrderbyExprResolver) resolveFromSchema(v *ast.ColumnNameExpr, schema *expression.Schema) (int, error) {
	col, err := schema.FindColumn(v.Name)
	if err != nil {
		return -1, errors.Trace(err)
	}
	if col == nil {
		return -1, nil
	}
	newColName := &ast.ColumnName{
		Schema: col.DBName,
		Table:  col.TblName,
		Name:   col.ColName,
	}
	for i, field := range a.selectFields {
		if c, ok := field.Expr.(*ast.ColumnNameExpr); ok && colMatch(newColName, c.Name) {
			return i, nil
		}
	}
	sf := &ast.SelectField{
		Expr:      &ast.ColumnNameExpr{Name: newColName},
		Auxiliary: true,
	}
	sf.Expr.SetType(col.GetType())
	a.selectFields = append(a.selectFields, sf)
	return len(a.selectFields) - 1, nil
}

// Leave implements Visitor interface.
func (a *havingAndOrderbyExprResolver) Leave(n ast.Node) (node ast.Node, ok bool) {
	switch v := n.(type) {
	case *ast.AggregateFuncExpr:
		a.inAggFunc = false
		a.aggMapper[v] = len(a.selectFields)
		a.selectFields = append(a.selectFields, &ast.SelectField{
			Auxiliary: true,
			Expr:      v,
			AsName:    model.NewCIStr(fmt.Sprintf("sel_agg_%d", len(a.selectFields))),
		})
	case *ast.ColumnNameExpr:
		resolveFieldsFirst := true
		if a.inAggFunc || (a.orderBy && a.inExpr) {
			resolveFieldsFirst = false
		}
		if !a.inAggFunc && !a.orderBy {
			for _, item := range a.gbyItems {
				if col, ok := item.Expr.(*ast.ColumnNameExpr); ok &&
					(colMatch(v.Name, col.Name) || colMatch(col.Name, v.Name)) {
					resolveFieldsFirst = false
					break
				}
			}
		}
		index := -1
		if resolveFieldsFirst {
			index, a.err = resolveFromSelectFields(v, a.selectFields, false)
			if a.err != nil {
				return node, false
			}
			if index == -1 {
				if a.orderBy {
					index, a.err = a.resolveFromSchema(v, a.p.Schema())
				} else {
					index, a.err = resolveFromSelectFields(v, a.selectFields, true)
				}
			}
		} else {
			// We should ignore the err when resolving from schema. Because we could resolve successfully
			// when considering select fields.
			index, _ = a.resolveFromSchema(v, a.p.Schema())
			if index == -1 {
				index, a.err = resolveFromSelectFields(v, a.selectFields, false)
			}
		}
		if a.err != nil {
			return node, false
		}
		if index == -1 {
			// If we can't find it any where, it may be a correlated columns.
			for _, schema := range a.outerSchemas {
				if col, _ := schema.FindColumn(v.Name); col != nil {
					return n, true
				}
			}
			a.err = errors.Errorf("Unknown Column %s", v.Name.Name.L)
			return node, false
		}
		if a.inAggFunc {
			return a.selectFields[index].Expr, true
		}
		a.colMapper[v] = index
	}
	return n, true
}

// resolveHavingAndOrderBy will process aggregate functions and resolve the columns that don't exist in select fields.
// If we found some columns that are not in select fields, we will append it to select fields and update the colMapper.
// When we rewrite the order by / having expression, we will find column in map at first.
func (b *planBuilder) resolveHavingAndOrderBy(sel *ast.SelectStmt, p LogicalPlan) (
	map[*ast.AggregateFuncExpr]int, map[*ast.AggregateFuncExpr]int) {
	extractor := &havingAndOrderbyExprResolver{
		p:            p,
		selectFields: sel.Fields.Fields,
		aggMapper:    make(map[*ast.AggregateFuncExpr]int),
		colMapper:    b.colMapper,
		outerSchemas: b.outerSchemas,
	}
	if sel.GroupBy != nil {
		extractor.gbyItems = sel.GroupBy.Items
	}
	// Extract agg funcs from having clause.
	if sel.Having != nil {
		n, ok := sel.Having.Expr.Accept(extractor)
		if !ok {
			b.err = errors.Trace(extractor.err)
			return nil, nil
		}
		sel.Having.Expr = n.(ast.ExprNode)
	}
	havingAggMapper := extractor.aggMapper
	extractor.aggMapper = make(map[*ast.AggregateFuncExpr]int)
	extractor.orderBy = true
	extractor.inExpr = false
	// Extract agg funcs from order by clause.
	if sel.OrderBy != nil {
		for _, item := range sel.OrderBy.Items {
			n, ok := item.Expr.Accept(extractor)
			if !ok {
				b.err = errors.Trace(extractor.err)
				return nil, nil
			}
			item.Expr = n.(ast.ExprNode)
		}
	}
	sel.Fields.Fields = extractor.selectFields
	return havingAggMapper, extractor.aggMapper
}

func (b *planBuilder) extractAggFuncs(fields []*ast.SelectField) ([]*ast.AggregateFuncExpr, map[*ast.AggregateFuncExpr]int) {
	extractor := &AggregateFuncExtractor{}
	for _, f := range fields {
		n, _ := f.Expr.Accept(extractor)
		f.Expr = n.(ast.ExprNode)
	}
	aggList := extractor.AggFuncs
	totalAggMapper := make(map[*ast.AggregateFuncExpr]int)

	for i, agg := range aggList {
		totalAggMapper[agg] = i
	}
	return aggList, totalAggMapper
}

// gbyResolver resolves group by items from select fields.
type gbyResolver struct {
	fields []*ast.SelectField
	schema *expression.Schema
	err    error
	inExpr bool
}

func (g *gbyResolver) Enter(inNode ast.Node) (ast.Node, bool) {
	switch inNode.(type) {
	case *ast.SubqueryExpr, *ast.CompareSubqueryExpr, *ast.ExistsSubqueryExpr:
		return inNode, true
	case *ast.ValueExpr, *ast.ColumnNameExpr, *ast.ParenthesesExpr, *ast.ColumnName:
	default:
		g.inExpr = true
	}
	return inNode, false
}

func (g *gbyResolver) Leave(inNode ast.Node) (ast.Node, bool) {
	switch v := inNode.(type) {
	case *ast.ColumnNameExpr:
		col, err := g.schema.FindColumn(v.Name)
		if col == nil || !g.inExpr {
			var index = -1
			index, g.err = resolveFromSelectFields(v, g.fields, false)
			if g.err != nil {
				return inNode, false
			}
			if col != nil {
				return inNode, true
			}
			if index != -1 {
				return g.fields[index].Expr, true
			}
			g.err = errors.Trace(err)
			return inNode, false
		}
	case *ast.PositionExpr:
		if v.N >= 1 && v.N <= len(g.fields) {
			return g.fields[v.N-1].Expr, true
		}
		g.err = errors.Errorf("Unknown column '%d' in 'group statement'", v.N)
		return inNode, false
	}
	return inNode, true
}

func (b *planBuilder) resolveGbyExprs(p LogicalPlan, gby *ast.GroupByClause, fields []*ast.SelectField) (LogicalPlan, []expression.Expression) {
	exprs := make([]expression.Expression, 0, len(gby.Items))
	resolver := &gbyResolver{fields: fields, schema: p.Schema()}
	for _, item := range gby.Items {
		resolver.inExpr = false
		retExpr, _ := item.Expr.Accept(resolver)
		if resolver.err != nil {
			b.err = errors.Trace(resolver.err)
			return nil, nil
		}
		item.Expr = retExpr.(ast.ExprNode)
		expr, np, err := b.rewrite(item.Expr, p, nil, true)
		if err != nil {
			b.err = errors.Trace(err)
			return nil, nil
		}
		exprs = append(exprs, expr)
		p = np
	}
	return p, exprs
}

func (b *planBuilder) unfoldWildStar(p LogicalPlan, selectFields []*ast.SelectField) (resultList []*ast.SelectField) {
	for i, field := range selectFields {
		if field.WildCard == nil {
			resultList = append(resultList, field)
			continue
		}
		if field.WildCard.Table.L == "" && i > 0 {
			b.err = ErrInvalidWildCard
			return
		}
		dbName := field.WildCard.Schema
		tblName := field.WildCard.Table
		for _, col := range p.Schema().Columns {
			if (dbName.L == "" || dbName.L == col.DBName.L) &&
				(tblName.L == "" || tblName.L == col.TblName.L) {
				colName := &ast.ColumnNameExpr{
					Name: &ast.ColumnName{
						Schema: col.DBName,
						Table:  col.TblName,
						Name:   col.ColName,
					}}
				colName.SetType(col.GetType())
				field := &ast.SelectField{Expr: colName}
				field.SetText(col.ColName.O)
				resultList = append(resultList, field)
			}
		}
	}
	return
}

func (b *planBuilder) pushTableHints(hints []*ast.TableOptimizerHint) bool {
	var sortMergeTables, INLJTables []model.CIStr
	for _, hint := range hints {
		switch hint.HintName.L {
		case TiDBMergeJoin:
			sortMergeTables = append(sortMergeTables, hint.Tables...)
		case TiDBIndexNestedLoopJoin:
			INLJTables = append(INLJTables, hint.Tables...)
		default:
			// ignore hints that not implemented
		}
	}
	if len(sortMergeTables) != 0 || len(INLJTables) != 0 {
		b.tableHintInfo = append(b.tableHintInfo, tableHintInfo{
			sortMergeJoinTables:       sortMergeTables,
			indexNestedLoopJoinTables: INLJTables,
		})
		return true
	}
	return false
}

func (b *planBuilder) popTableHints() {
	b.tableHintInfo = b.tableHintInfo[:len(b.tableHintInfo)-1]
}

// TableHints returns the *tableHintInfo of PlanBuilder.
func (b *planBuilder) TableHints() *tableHintInfo {
	if b.tableHintInfo == nil || len(b.tableHintInfo) == 0 {
		return nil
	}
	return &(b.tableHintInfo[len(b.tableHintInfo)-1])
}

func (b *planBuilder) buildSelect(sel *ast.SelectStmt) LogicalPlan {
	if sel.TableHints != nil {
		// table hints without query block support only visible in current SELECT
		if b.pushTableHints(sel.TableHints) {
			defer b.popTableHints()
		}
	}

	hasAgg := b.detectSelectAgg(sel)
	var (
		p                             LogicalPlan
		aggFuncs                      []*ast.AggregateFuncExpr
		havingMap, orderMap, totalMap map[*ast.AggregateFuncExpr]int
		gbyCols                       []expression.Expression
	)
	if sel.From != nil {
		p = b.buildResultSetNode(sel.From.TableRefs)
	} else {
		p = b.buildTableDual()
	}
	if b.err != nil {
		return nil
	}
	originalFields := sel.Fields.Fields
	sel.Fields.Fields = b.unfoldWildStar(p, sel.Fields.Fields)
	if b.err != nil {
		return nil
	}
	if sel.GroupBy != nil {
		p, gbyCols = b.resolveGbyExprs(p, sel.GroupBy, sel.Fields.Fields)
		if b.err != nil {
			return nil
		}
	}
	// We must resolve having and order by clause before build projection,
	// because when the query is "select a+1 as b from t having sum(b) < 0", we must replace sum(b) to sum(a+1),
	// which only can be done before building projection and extracting Agg functions.
	havingMap, orderMap = b.resolveHavingAndOrderBy(sel, p)
	if sel.Where != nil {
		p = b.buildSelection(p, sel.Where, nil)
		if b.err != nil {
			return nil
		}
	}
	if sel.LockTp != ast.SelectLockNone {
		p = b.buildSelectLock(p, sel.LockTp)
	}
	if hasAgg {
		aggFuncs, totalMap = b.extractAggFuncs(sel.Fields.Fields)
		if b.err != nil {
			return nil
		}
		var aggIndexMap map[int]int
		p, aggIndexMap = b.buildAggregation(p, aggFuncs, gbyCols)
		for k, v := range totalMap {
			totalMap[k] = aggIndexMap[v]
		}
		if b.err != nil {
			return nil
		}
	}
	var oldLen int
	p, oldLen = b.buildProjection(p, sel.Fields.Fields, totalMap)
	if b.err != nil {
		return nil
	}
	if sel.Having != nil {
		p = b.buildSelection(p, sel.Having.Expr, havingMap)
		if b.err != nil {
			return nil
		}
	}
	if sel.Distinct {
		p = b.buildDistinct(p, oldLen)
		if b.err != nil {
			return nil
		}
	}
	if sel.OrderBy != nil {
		p = b.buildSort(p, sel.OrderBy.Items, orderMap)
		if b.err != nil {
			return nil
		}
	}
	if sel.Limit != nil {
		p = b.buildLimit(p, sel.Limit)
		if b.err != nil {
			return nil
		}
	}
	sel.Fields.Fields = originalFields
	if oldLen != p.Schema().Len() {
		proj := Projection{Exprs: expression.Column2Exprs(p.Schema().Columns[:oldLen])}.init(b.allocator, b.ctx)
		addChild(proj, p)
		proj.SetSchema(expression.NewSchema(p.Schema().Columns[:oldLen]...))
		return proj
	}

	return p
}

func (b *planBuilder) buildTableDual() LogicalPlan {
	dual := TableDual{RowCount: 1}.init(b.allocator, b.ctx)
	dual.SetSchema(expression.NewSchema())
	return dual
}

func (b *planBuilder) buildDataSource(tn *ast.TableName) LogicalPlan {
	handle := sessionctx.GetDomain(b.ctx).StatsHandle()
	var statisticTable *statistics.Table
	if handle == nil {
		// When the first session is created, the handle hasn't been initialized.
		statisticTable = statistics.PseudoTable(tn.TableInfo.ID)
	} else {
		statisticTable = handle.GetTableStats(tn.TableInfo.ID)
	}
	if b.err != nil {
		return nil
	}
	schemaName := tn.Schema
	if schemaName.L == "" {
		schemaName = model.NewCIStr(b.ctx.GetSessionVars().CurrentDB)
	}
	tbl, err := b.is.TableByName(schemaName, tn.Name)
	if err != nil {
		b.err = errors.Trace(err)
		return nil
	}
	tableInfo := tbl.Meta()

	p := DataSource{
		indexHints:     tn.IndexHints,
		tableInfo:      tableInfo,
		statisticTable: statisticTable,
		DBName:         schemaName,
<<<<<<< HEAD
		GenValues:      make(map[int]expression.Expression, 0),
=======
		Columns:        make([]*model.ColumnInfo, 0, len(tableInfo.Columns)),
>>>>>>> 623ac1ff
	}.init(b.allocator, b.ctx)

	b.visitInfo = appendVisitInfo(b.visitInfo, mysql.SelectPriv, schemaName.L, tableInfo.Name.L, "")

	schema := expression.NewSchema(make([]*expression.Column, 0, len(tableInfo.Columns))...)
	var columns []*table.Column
	if b.inUpdateStmt {
		columns = tbl.WritableCols()
	} else {
		columns = tbl.Cols()
	}
	for i, col := range columns {
		p.Columns = append(p.Columns, col.ColumnInfo)
		schema.Append(&expression.Column{
			FromID:   p.id,
			ColName:  col.Name,
			TblName:  tableInfo.Name,
			DBName:   schemaName,
			RetType:  &col.FieldType,
			Position: i, // NOTE: Position can be discontinuous?
			ID:       col.ID})
	}
	p.SetSchema(schema)
	// for not stored generated column
	for _, col := range schema.Columns {
		idx := col.Position
		colInfo := tableInfo.Columns[idx]
		if len(colInfo.GeneratedExprString) != 0 && !colInfo.GeneratedStored {
			column := tbl.Cols()[idx]
			expr, _, err := b.rewrite(column.GeneratedExpr, p, nil, true)
			if err != nil {
				b.err = errors.Trace(err)
				return nil
			}
			p.GenValues[idx] = expr
		}
	}
	return p
}

// ApplyConditionChecker checks whether all or any output of apply matches a condition.
type ApplyConditionChecker struct {
	Condition expression.Expression
	All       bool
}

// buildApplyWithJoinType builds apply plan with outerPlan and innerPlan, which apply join with particular join type for
// every row from outerPlan and the whole innerPlan.
func (b *planBuilder) buildApplyWithJoinType(outerPlan, innerPlan LogicalPlan, tp JoinType) LogicalPlan {
	b.optFlag = b.optFlag | flagPredicatePushDown
	b.optFlag = b.optFlag | flagBuildKeyInfo
	b.optFlag = b.optFlag | flagDecorrelate
	ap := LogicalApply{LogicalJoin: LogicalJoin{JoinType: tp}}.init(b.allocator, b.ctx)

	addChild(ap, outerPlan)
	addChild(ap, innerPlan)
	ap.SetSchema(expression.MergeSchema(outerPlan.Schema(), innerPlan.Schema()))
	for i := outerPlan.Schema().Len(); i < ap.Schema().Len(); i++ {
		ap.schema.Columns[i].IsAggOrSubq = true
	}
	return ap
}

// buildSemiApply builds apply plan with outerPlan and innerPlan, which apply semi-join for every row from outerPlan and the whole innerPlan.
func (b *planBuilder) buildSemiApply(outerPlan, innerPlan LogicalPlan, condition []expression.Expression, asScalar, not bool) LogicalPlan {
	b.optFlag = b.optFlag | flagPredicatePushDown
	b.optFlag = b.optFlag | flagBuildKeyInfo
	b.optFlag = b.optFlag | flagDecorrelate
	join := b.buildSemiJoin(outerPlan, innerPlan, condition, asScalar, not)
	ap := &LogicalApply{LogicalJoin: *join}
	ap.tp = TypeApply
	ap.id = ap.tp + ap.allocator.allocID()
	ap.self = ap
	ap.children[0].SetParents(ap)
	ap.children[1].SetParents(ap)
	return ap
}

func (b *planBuilder) buildExists(p LogicalPlan) LogicalPlan {
out:
	for {
		switch plan := p.(type) {
		// This can be removed when in exists clause,
		// e.g. exists(select count(*) from t order by a) is equal to exists t.
		case *Projection, *Sort:
			p = p.Children()[0].(LogicalPlan)
			p.SetParents()
		case *LogicalAggregation:
			if len(plan.GroupByItems) == 0 {
				p = b.buildTableDual()
				break out
			}
			p = p.Children()[0].(LogicalPlan)
			p.SetParents()
		default:
			break out
		}
	}
	exists := Exists{}.init(b.allocator, b.ctx)
	addChild(exists, p)
	newCol := &expression.Column{
		FromID:  exists.id,
		RetType: types.NewFieldType(mysql.TypeTiny),
		ColName: model.NewCIStr("exists_col")}
	exists.SetSchema(expression.NewSchema(newCol))
	return exists
}

func (b *planBuilder) buildMaxOneRow(p LogicalPlan) LogicalPlan {
	maxOneRow := MaxOneRow{}.init(b.allocator, b.ctx)
	addChild(maxOneRow, p)
	maxOneRow.SetSchema(p.Schema().Clone())
	return maxOneRow
}

func (b *planBuilder) buildSemiJoin(outerPlan, innerPlan LogicalPlan, onCondition []expression.Expression, asScalar bool, not bool) *LogicalJoin {
	joinPlan := LogicalJoin{}.init(b.allocator, b.ctx)
	for i, expr := range onCondition {
		onCondition[i] = expr.Decorrelate(outerPlan.Schema())
	}
	joinPlan.SetChildren(outerPlan, innerPlan)
	outerPlan.SetParents(joinPlan)
	innerPlan.SetParents(joinPlan)
	joinPlan.attachOnConds(onCondition)
	if asScalar {
		newSchema := outerPlan.Schema().Clone()
		newSchema.Append(&expression.Column{
			FromID:      joinPlan.id,
			ColName:     model.NewCIStr(fmt.Sprintf("%s_aux_0", joinPlan.id)),
			RetType:     types.NewFieldType(mysql.TypeTiny),
			IsAggOrSubq: true,
		})
		joinPlan.SetSchema(newSchema)
		joinPlan.JoinType = LeftOuterSemiJoin
	} else {
		joinPlan.SetSchema(outerPlan.Schema().Clone())
		joinPlan.JoinType = SemiJoin
	}
	joinPlan.anti = not
	return joinPlan
}

func (b *planBuilder) buildUpdate(update *ast.UpdateStmt) LogicalPlan {
	b.inUpdateStmt = true
	sel := &ast.SelectStmt{Fields: &ast.FieldList{}, From: update.TableRefs, Where: update.Where, OrderBy: update.Order, Limit: update.Limit}
	p := b.buildResultSetNode(sel.From.TableRefs)
	if b.err != nil {
		return nil
	}

	var tableList []*ast.TableName
	tableList = extractTableList(sel.From.TableRefs, tableList)
	for _, t := range tableList {
		dbName := t.Schema.L
		if dbName == "" {
			dbName = b.ctx.GetSessionVars().CurrentDB
		}
		b.visitInfo = appendVisitInfo(b.visitInfo, mysql.UpdatePriv, dbName, t.Name.L, "")
	}

	if sel.Where != nil {
		p = b.buildSelection(p, sel.Where, nil)
		if b.err != nil {
			return nil
		}
	}
	if sel.OrderBy != nil {
		p = b.buildSort(p, sel.OrderBy.Items, nil)
		if b.err != nil {
			return nil
		}
	}
	if sel.Limit != nil {
		p = b.buildLimit(p, sel.Limit)
		if b.err != nil {
			return nil
		}
	}
	orderedList, np := b.buildUpdateLists(tableList, update.List, p)
	if b.err != nil {
		return nil
	}
	p = np
	updt := Update{OrderedList: orderedList, NormalAssignLength: len(update.List)}.init(b.allocator, b.ctx)
	addChild(updt, p)
	updt.SetSchema(p.Schema())
	return updt
}

func (b *planBuilder) buildUpdateLists(tableList []*ast.TableName, list []*ast.Assignment, p LogicalPlan) ([]*expression.Assignment, LogicalPlan) {
	modifyColumns := make(map[string]struct{}, p.Schema().Len()) // Which columns are in set list.
	for _, assign := range list {
		col, _, err := p.findColumn(assign.Column)
		if err != nil {
			b.err = errors.Trace(err)
			return nil, nil
		}
		columnFullName := fmt.Sprintf("%s.%s.%s", col.DBName.L, col.TblName.L, col.ColName)
		modifyColumns[columnFullName] = struct{}{}
	}
	tableAsName := extractTableAsNameForUpdate(p)
	// If columnes in set list contains generated columns, raise error.
	// And, fill virtualAssignments here; that's for generated columns.
	virtualAssignments := make([]*ast.Assignment, 0)
	for _, tn := range tableList {
		tableInfo := tn.TableInfo
		table, _ := b.is.TableByID(tableInfo.ID)
		for i, colInfo := range tableInfo.Columns {
			if len(colInfo.GeneratedExprString) == 0 {
				continue
			}
			columnFullName := fmt.Sprintf("%s.%s.%s", tn.Schema.L, tn.Name.L, colInfo.Name.L)
			if _, ok := modifyColumns[columnFullName]; ok {
				b.err = ErrBadGeneratedColumn.GenByArgs(colInfo.Name.O, tableInfo.Name.O)
				return nil, nil
			}

			var sName, tName model.CIStr
			if asName, ok := tableAsName[tableInfo]; ok {
				tName = asName
			} else {
				sName = tn.Schema
				tName = tn.Name
			}
			virtualAssignments = append(virtualAssignments, &ast.Assignment{
				Column: &ast.ColumnName{Schema: sName, Table: tName, Name: colInfo.Name},
				Expr:   table.Cols()[i].GeneratedExpr,
			})
		}
	}

	newList := make([]*expression.Assignment, 0, p.Schema().Len())
	allAssignments := append(list, virtualAssignments...)
	for i, assign := range allAssignments {
		col, _, err := p.findColumn(assign.Column)
		if err != nil {
			b.err = errors.Trace(err)
			return nil, nil
		}
		var newExpr expression.Expression
		var np LogicalPlan
		if i < len(list) {
			newExpr, np, err = b.rewrite(assign.Expr, p, nil, false)
		} else {
			// rewrite with generation expression
			rewritePreprocess := func(expr ast.Node) ast.Node {
				switch x := expr.(type) {
				case *ast.ColumnName:
					return &ast.ColumnName{
						Schema: assign.Column.Schema,
						Table:  assign.Column.Table,
						Name:   x.Name,
					}
				}
				return expr
			}
			newExpr, np, err = b.rewriteWithPreprocess(assign.Expr, p, nil, false, rewritePreprocess)
		}
		if err != nil {
			b.err = errors.Trace(err)
			return nil, nil
		}
		p = np
		newList = append(newList, &expression.Assignment{Col: col.Clone().(*expression.Column), Expr: newExpr})
	}
	return newList, p
}

// extractTableAsNameForUpdate extracts tables' name alias for update.
func extractTableAsNameForUpdate(p Plan) (asNames map[*model.TableInfo]model.CIStr) {
	asNames = make(map[*model.TableInfo]model.CIStr)
	if x, ok := p.(*DataSource); ok {
		asNames[x.tableInfo] = *x.TableAsName
	} else {
		for _, child := range p.Children() {
			for k, v := range extractTableAsNameForUpdate(child) {
				asNames[k] = v
			}
		}
	}
	return
}

func (b *planBuilder) buildDelete(delete *ast.DeleteStmt) LogicalPlan {
	sel := &ast.SelectStmt{Fields: &ast.FieldList{}, From: delete.TableRefs, Where: delete.Where, OrderBy: delete.Order, Limit: delete.Limit}
	p := b.buildResultSetNode(sel.From.TableRefs)
	if b.err != nil {
		return nil
	}

	if sel.Where != nil {
		p = b.buildSelection(p, sel.Where, nil)
		if b.err != nil {
			return nil
		}
	}
	if sel.OrderBy != nil {
		p = b.buildSort(p, sel.OrderBy.Items, nil)
		if b.err != nil {
			return nil
		}
	}
	if sel.Limit != nil {
		p = b.buildLimit(p, sel.Limit)
		if b.err != nil {
			return nil
		}
	}

	var tables []*ast.TableName
	if delete.Tables != nil {
		tables = delete.Tables.Tables
	}

	del := Delete{
		Tables:       tables,
		IsMultiTable: delete.IsMultiTable,
	}.init(b.allocator, b.ctx)
	addChild(del, p)
	del.SetSchema(expression.NewSchema())

	// Collect visitInfo.
	if delete.Tables != nil {
		// Delete a, b from a, b, c, d... add a and b.
		for _, table := range delete.Tables.Tables {
			b.visitInfo = appendVisitInfo(b.visitInfo, mysql.DeletePriv, table.Schema.L, table.TableInfo.Name.L, "")
		}
	} else {
		// Delete from a, b, c, d.
		var tableList []*ast.TableName
		tableList = extractTableList(delete.TableRefs.TableRefs, tableList)
		for _, v := range tableList {
			dbName := v.Schema.L
			if dbName == "" {
				dbName = b.ctx.GetSessionVars().CurrentDB
			}
			b.visitInfo = appendVisitInfo(b.visitInfo, mysql.DeletePriv, dbName, v.Name.L, "")
		}
	}

	return del
}

func extractTableList(node ast.ResultSetNode, input []*ast.TableName) []*ast.TableName {
	switch x := node.(type) {
	case *ast.Join:
		input = extractTableList(x.Left, input)
		input = extractTableList(x.Right, input)
	case *ast.TableSource:
		if s, ok := x.Source.(*ast.TableName); ok {
			input = append(input, s)
		}
	}
	return input
}

func appendVisitInfo(vi []visitInfo, priv mysql.PrivilegeType, db, tbl, col string) []visitInfo {
	return append(vi, visitInfo{
		privilege: priv,
		db:        db,
		table:     tbl,
		column:    col,
	})
}<|MERGE_RESOLUTION|>--- conflicted
+++ resolved
@@ -1108,11 +1108,8 @@
 		tableInfo:      tableInfo,
 		statisticTable: statisticTable,
 		DBName:         schemaName,
-<<<<<<< HEAD
 		GenValues:      make(map[int]expression.Expression, 0),
-=======
 		Columns:        make([]*model.ColumnInfo, 0, len(tableInfo.Columns)),
->>>>>>> 623ac1ff
 	}.init(b.allocator, b.ctx)
 
 	b.visitInfo = appendVisitInfo(b.visitInfo, mysql.SelectPriv, schemaName.L, tableInfo.Name.L, "")
