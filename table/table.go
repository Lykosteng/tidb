--- conflicted
+++ resolved
@@ -105,17 +105,12 @@
 	// Meta returns TableInfo.
 	Meta() *model.TableInfo
 
-	// LockRow locks a row.
-	// If update is true, set row lock key to current txn.
-<<<<<<< HEAD
-	LockRow(ctx context.Context, h int64, update bool) error
-
 	// SetColValue sets the column value.
 	// If the column is untouched, we don't need to do this.
 	SetColValue(txn kv.Transaction, key []byte, data interface{}) error
-=======
+
+	// LockRow locks a row.
 	LockRow(ctx context.Context, h int64) error
->>>>>>> 3b0f94f8
 }
 
 // TableFromMeta builds a table.Table from *model.TableInfo.
